'use strict';

const EventEmitter = require('events');
const puppeteer = require('puppeteer');
const moduleRaid = require('@pedroslopez/moduleraid/moduleraid');

const Util = require('./util/Util');
const InterfaceController = require('./util/InterfaceController');
const { WhatsWebURL, DefaultOptions, Events, WAState } = require('./util/Constants');
const { ExposeStore, LoadUtils } = require('./util/Injected');
const ChatFactory = require('./factories/ChatFactory');
const ContactFactory = require('./factories/ContactFactory');
const WebCacheFactory = require('./webCache/WebCacheFactory');
const { ClientInfo, Message, MessageMedia, Contact, Location, Poll, GroupNotification, Label, Call, Buttons, List, Reaction, Chat, PollVote } = require('./structures');
const LegacySessionAuth = require('./authStrategies/LegacySessionAuth');
const NoAuth = require('./authStrategies/NoAuth');

/**
 * Starting point for interacting with the WhatsApp Web API
 * @extends {EventEmitter}
 * @param {object} options - Client options
 * @param {AuthStrategy} options.authStrategy - Determines how to save and restore sessions. Will use LegacySessionAuth if options.session is set. Otherwise, NoAuth will be used.
 * @param {string} options.webVersion - The version of WhatsApp Web to use. Use options.webVersionCache to configure how the version is retrieved.
 * @param {object} options.webVersionCache - Determines how to retrieve the WhatsApp Web version. Defaults to a local cache (LocalWebCache) that falls back to latest if the requested version is not found.
 * @param {number} options.authTimeoutMs - Timeout for authentication selector in puppeteer
 * @param {object} options.puppeteer - Puppeteer launch options. View docs here: https://github.com/puppeteer/puppeteer/
 * @param {number} options.qrMaxRetries - How many times should the qrcode be refreshed before giving up
 * @param {string} options.restartOnAuthFail  - @deprecated This option should be set directly on the LegacySessionAuth.
 * @param {object} options.session - @deprecated Only here for backwards-compatibility. You should move to using LocalAuth, or set the authStrategy to LegacySessionAuth explicitly. 
 * @param {number} options.takeoverOnConflict - If another whatsapp web session is detected (another browser), take over the session in the current browser
 * @param {number} options.takeoverTimeoutMs - How much time to wait before taking over the session
 * @param {string} options.userAgent - User agent to use in puppeteer
 * @param {string} options.ffmpegPath - Ffmpeg path to use when formating videos to webp while sending stickers 
 * @param {boolean} options.bypassCSP - Sets bypassing of page's Content-Security-Policy.
 * @param {object} options.proxyAuthentication - Proxy Authentication object.
 * 
 * @fires Client#qr
 * @fires Client#authenticated
 * @fires Client#auth_failure
 * @fires Client#ready
 * @fires Client#message
 * @fires Client#message_ack
 * @fires Client#message_create
 * @fires Client#message_revoke_me
 * @fires Client#message_revoke_everyone
 * @fires Client#media_uploaded
 * @fires Client#group_join
 * @fires Client#group_leave
 * @fires Client#group_update
 * @fires Client#disconnected
 * @fires Client#change_state
 * @fires Client#contact_changed
 * @fires Client#group_admin_changed
<<<<<<< HEAD
 * @fires Client#vote_received
=======
 * @fires Client#group_membership_request
>>>>>>> 56320c88
 */
class Client extends EventEmitter {
    constructor(options = {}) {
        super();

        this.options = Util.mergeDefault(DefaultOptions, options);
        
        if(!this.options.authStrategy) {
            if(Object.prototype.hasOwnProperty.call(this.options, 'session')) {
                process.emitWarning(
                    'options.session is deprecated and will be removed in a future release due to incompatibility with multi-device. ' +
                    'Use the LocalAuth authStrategy, don\'t pass in a session as an option, or suppress this warning by using the LegacySessionAuth strategy explicitly (see https://wwebjs.dev/guide/authentication.html#legacysessionauth-strategy).',
                    'DeprecationWarning'
                );

                this.authStrategy = new LegacySessionAuth({
                    session: this.options.session,
                    restartOnAuthFail: this.options.restartOnAuthFail
                });
            } else {
                this.authStrategy = new NoAuth();
            }
        } else {
            this.authStrategy = this.options.authStrategy;
        }

        this.authStrategy.setup(this);

        this.pupBrowser = null;
        this.pupPage = null;

        Util.setFfmpegPath(this.options.ffmpegPath);
    }

    /**
     * Sets up events and requirements, kicks off authentication request
     */
    async initialize() {
        let [browser, page] = [null, null];

        await this.authStrategy.beforeBrowserInitialized();

        const puppeteerOpts = this.options.puppeteer;
        if (puppeteerOpts && puppeteerOpts.browserWSEndpoint) {
            browser = await puppeteer.connect(puppeteerOpts);
            page = await browser.newPage();
        } else {
            const browserArgs = [...(puppeteerOpts.args || [])];
            if(!browserArgs.find(arg => arg.includes('--user-agent'))) {
                browserArgs.push(`--user-agent=${this.options.userAgent}`);
            }

            browser = await puppeteer.launch({...puppeteerOpts, args: browserArgs});
            page = (await browser.pages())[0];
        }

        if (this.options.proxyAuthentication !== undefined) {
            await page.authenticate(this.options.proxyAuthentication);
        }
      
        await page.setUserAgent(this.options.userAgent);
        if (this.options.bypassCSP) await page.setBypassCSP(true);

        this.pupBrowser = browser;
        this.pupPage = page;

        await this.authStrategy.afterBrowserInitialized();
        await this.initWebVersionCache();

        await page.goto(WhatsWebURL, {
            waitUntil: 'load',
            timeout: 0,
            referer: 'https://whatsapp.com/'
        });

        await page.evaluate(`function getElementByXpath(path) {
            return document.evaluate(path, document, null, XPathResult.FIRST_ORDERED_NODE_TYPE, null).singleNodeValue;
          }`);

        let lastPercent = null,
            lastPercentMessage = null;

        await page.exposeFunction('loadingScreen', async (percent, message) => {
            if (lastPercent !== percent || lastPercentMessage !== message) {
                this.emit(Events.LOADING_SCREEN, percent, message);
                lastPercent = percent;
                lastPercentMessage = message;
            }
        });

        await page.evaluate(
            async function (selectors) {
                var observer = new MutationObserver(function () {
                    let progressBar = window.getElementByXpath(
                        selectors.PROGRESS
                    );
                    let progressMessage = window.getElementByXpath(
                        selectors.PROGRESS_MESSAGE
                    );

                    if (progressBar) {
                        window.loadingScreen(
                            progressBar.value,
                            progressMessage.innerText
                        );
                    }
                });

                observer.observe(document, {
                    attributes: true,
                    childList: true,
                    characterData: true,
                    subtree: true,
                });
            },
            {
                PROGRESS: '//*[@id=\'app\']/div/div/div[2]/progress',
                PROGRESS_MESSAGE: '//*[@id=\'app\']/div/div/div[3]',
            }
        );

        const INTRO_IMG_SELECTOR = '[data-icon=\'search\']';
        const INTRO_QRCODE_SELECTOR = 'div[data-ref] canvas';

        // Checks which selector appears first
        const needAuthentication = await Promise.race([
            new Promise(resolve => {
                page.waitForSelector(INTRO_IMG_SELECTOR, { timeout: this.options.authTimeoutMs })
                    .then(() => resolve(false))
                    .catch((err) => resolve(err));
            }),
            new Promise(resolve => {
                page.waitForSelector(INTRO_QRCODE_SELECTOR, { timeout: this.options.authTimeoutMs })
                    .then(() => resolve(true))
                    .catch((err) => resolve(err));
            })
        ]);

        // Checks if an error occurred on the first found selector. The second will be discarded and ignored by .race;
        if (needAuthentication instanceof Error) throw needAuthentication;

        // Scan-qrcode selector was found. Needs authentication
        if (needAuthentication) {
            const { failed, failureEventPayload, restart } = await this.authStrategy.onAuthenticationNeeded();
            if(failed) {
                /**
                 * Emitted when there has been an error while trying to restore an existing session
                 * @event Client#auth_failure
                 * @param {string} message
                 */
                this.emit(Events.AUTHENTICATION_FAILURE, failureEventPayload);
                await this.destroy();
                if (restart) {
                    // session restore failed so try again but without session to force new authentication
                    return this.initialize();
                }
                return;
            }

            const QR_CONTAINER = 'div[data-ref]';
            const QR_RETRY_BUTTON = 'div[data-ref] > span > button';
            let qrRetries = 0;
            await page.exposeFunction('qrChanged', async (qr) => {
                /**
                * Emitted when a QR code is received
                * @event Client#qr
                * @param {string} qr QR Code
                */
                this.emit(Events.QR_RECEIVED, qr);
                if (this.options.qrMaxRetries > 0) {
                    qrRetries++;
                    if (qrRetries > this.options.qrMaxRetries) {
                        this.emit(Events.DISCONNECTED, 'Max qrcode retries reached');
                        await this.destroy();
                    }
                }
            });

            await page.evaluate(function (selectors) {
                const qr_container = document.querySelector(selectors.QR_CONTAINER);
                window.qrChanged(qr_container.dataset.ref);

                const obs = new MutationObserver((muts) => {
                    muts.forEach(mut => {
                        // Listens to qr token change
                        if (mut.type === 'attributes' && mut.attributeName === 'data-ref') {
                            window.qrChanged(mut.target.dataset.ref);
                        }
                        // Listens to retry button, when found, click it
                        else if (mut.type === 'childList') {
                            const retry_button = document.querySelector(selectors.QR_RETRY_BUTTON);
                            if (retry_button) retry_button.click();
                        }
                    });
                });
                obs.observe(qr_container.parentElement, {
                    subtree: true,
                    childList: true,
                    attributes: true,
                    attributeFilter: ['data-ref'],
                });
            }, {
                QR_CONTAINER,
                QR_RETRY_BUTTON
            });

            // Wait for code scan
            try {
                await page.waitForSelector(INTRO_IMG_SELECTOR, { timeout: 0 });
            } catch(error) {
                if (
                    error.name === 'ProtocolError' && 
                    error.message && 
                    error.message.match(/Target closed/)
                ) {
                    // something has called .destroy() while waiting
                    return;
                }

                throw error;
            }

        }

        await page.evaluate(() => {
            /**
             * Helper function that compares between two WWeb versions. Its purpose is to help the developer to choose the correct code implementation depending on the comparison value and the WWeb version.
             * @param {string} lOperand The left operand for the WWeb version string to compare with
             * @param {string} operator The comparison operator
             * @param {string} rOperand The right operand for the WWeb version string to compare with
             * @returns {boolean} Boolean value that indicates the result of the comparison
             */
            window.compareWwebVersions = (lOperand, operator, rOperand) => {
                if (!['>', '>=', '<', '<=', '='].includes(operator)) {
                    throw new class _ extends Error {
                        constructor(m) { super(m); this.name = 'CompareWwebVersionsError'; }
                    }('Invalid comparison operator is provided');

                }
                if (typeof lOperand !== 'string' || typeof rOperand !== 'string') {
                    throw new class _ extends Error {
                        constructor(m) { super(m); this.name = 'CompareWwebVersionsError'; }
                    }('A non-string WWeb version type is provided');
                }

                lOperand = lOperand.replace(/-beta$/, '');
                rOperand = rOperand.replace(/-beta$/, '');

                while (lOperand.length !== rOperand.length) {
                    lOperand.length > rOperand.length
                        ? rOperand = rOperand.concat('0')
                        : lOperand = lOperand.concat('0');
                }

                lOperand = Number(lOperand.replace(/\./g, ''));
                rOperand = Number(rOperand.replace(/\./g, ''));

                return (
                    operator === '>' ? lOperand > rOperand :
                        operator === '>=' ? lOperand >= rOperand :
                            operator === '<' ? lOperand < rOperand :
                                operator === '<=' ? lOperand <= rOperand :
                                    operator === '=' ? lOperand === rOperand :
                                        false
                );
            };
        });

        await page.evaluate(ExposeStore, moduleRaid.toString());
        const authEventPayload = await this.authStrategy.getAuthEventPayload();

        /**
         * Emitted when authentication is successful
         * @event Client#authenticated
         */
        this.emit(Events.AUTHENTICATED, authEventPayload);

        // Check window.Store Injection
        await page.waitForFunction('window.Store != undefined');

        await page.evaluate(async () => {
            // safely unregister service workers
            const registrations = await navigator.serviceWorker.getRegistrations();
            for (let registration of registrations) {
                registration.unregister();
            }
        });

        //Load util functions (serializers, helper functions)
        await page.evaluate(LoadUtils);

        // Expose client info
        /**
         * Current connection information
         * @type {ClientInfo}
         */
        this.info = new ClientInfo(this, await page.evaluate(() => {
            return { ...window.Store.Conn.serialize(), wid: window.Store.User.getMeUser() };
        }));

        // Add InterfaceController
        this.interface = new InterfaceController(this);

        // Register events
        await page.exposeFunction('onAddMessageEvent', msg => {
            if (msg.type === 'gp2') {
                const notification = new GroupNotification(this, msg);
                if (['add', 'invite', 'linked_group_join'].includes(msg.subtype)) {
                    /**
                     * Emitted when a user joins the chat via invite link or is added by an admin.
                     * @event Client#group_join
                     * @param {GroupNotification} notification GroupNotification with more information about the action
                     */
                    this.emit(Events.GROUP_JOIN, notification);
                } else if (msg.subtype === 'remove' || msg.subtype === 'leave') {
                    /**
                     * Emitted when a user leaves the chat or is removed by an admin.
                     * @event Client#group_leave
                     * @param {GroupNotification} notification GroupNotification with more information about the action
                     */
                    this.emit(Events.GROUP_LEAVE, notification);
                } else if (msg.subtype === 'promote' || msg.subtype === 'demote') {
                    /**
                     * Emitted when a current user is promoted to an admin or demoted to a regular user.
                     * @event Client#group_admin_changed
                     * @param {GroupNotification} notification GroupNotification with more information about the action
                     */
                    this.emit(Events.GROUP_ADMIN_CHANGED, notification);
                } else if (msg.subtype === 'created_membership_requests') {
                    /**
                     * Emitted when some user requested to join the group
                     * that has the membership approval mode turned on
                     * @event Client#group_membership_request
                     * @param {GroupNotification} notification GroupNotification with more information about the action
                     * @param {string} notification.chatId The group ID the request was made for
                     * @param {string} notification.author The user ID that made a request
                     * @param {number} notification.timestamp The timestamp the request was made at
                     */
                    this.emit(Events.GROUP_MEMBERSHIP_REQUEST, notification);
                } else {
                    /**
                     * Emitted when group settings are updated, such as subject, description or picture.
                     * @event Client#group_update
                     * @param {GroupNotification} notification GroupNotification with more information about the action
                     */
                    this.emit(Events.GROUP_UPDATE, notification);
                }
                return;
            }

            const message = new Message(this, msg);

            /**
             * Emitted when a new message is created, which may include the current user's own messages.
             * @event Client#message_create
             * @param {Message} message The message that was created
             */
            this.emit(Events.MESSAGE_CREATE, message);

            if (msg.id.fromMe) return;

            /**
             * Emitted when a new message is received.
             * @event Client#message
             * @param {Message} message The message that was received
             */
            this.emit(Events.MESSAGE_RECEIVED, message);
        });

        let last_message;

        await page.exposeFunction('onChangeMessageTypeEvent', (msg) => {

            if (msg.type === 'revoked') {
                const message = new Message(this, msg);
                let revoked_msg;
                if (last_message && msg.id.id === last_message.id.id) {
                    revoked_msg = new Message(this, last_message);
                }

                /**
                 * Emitted when a message is deleted for everyone in the chat.
                 * @event Client#message_revoke_everyone
                 * @param {Message} message The message that was revoked, in its current state. It will not contain the original message's data.
                 * @param {?Message} revoked_msg The message that was revoked, before it was revoked. It will contain the message's original data. 
                 * Note that due to the way this data is captured, it may be possible that this param will be undefined.
                 */
                this.emit(Events.MESSAGE_REVOKED_EVERYONE, message, revoked_msg);
            }

        });

        await page.exposeFunction('onChangeMessageEvent', (msg) => {

            if (msg.type !== 'revoked') {
                last_message = msg;
            }

            /**
             * The event notification that is received when one of
             * the group participants changes their phone number.
             */
            const isParticipant = msg.type === 'gp2' && msg.subtype === 'modify';

            /**
             * The event notification that is received when one of
             * the contacts changes their phone number.
             */
            const isContact = msg.type === 'notification_template' && msg.subtype === 'change_number';

            if (isParticipant || isContact) {
                /** @type {GroupNotification} object does not provide enough information about this event, so a @type {Message} object is used. */
                const message = new Message(this, msg);

                const newId = isParticipant ? msg.recipients[0] : msg.to;
                const oldId = isParticipant ? msg.author : msg.templateParams.find(id => id !== newId);

                /**
                 * Emitted when a contact or a group participant changes their phone number.
                 * @event Client#contact_changed
                 * @param {Message} message Message with more information about the event.
                 * @param {String} oldId The user's id (an old one) who changed their phone number
                 * and who triggered the notification.
                 * @param {String} newId The user's new id after the change.
                 * @param {Boolean} isContact Indicates if a contact or a group participant changed their phone number.
                 */
                this.emit(Events.CONTACT_CHANGED, message, oldId, newId, isContact);
            }
        });

        await page.exposeFunction('onRemoveMessageEvent', (msg) => {

            if (!msg.isNewMsg) return;

            const message = new Message(this, msg);

            /**
             * Emitted when a message is deleted by the current user.
             * @event Client#message_revoke_me
             * @param {Message} message The message that was revoked
             */
            this.emit(Events.MESSAGE_REVOKED_ME, message);

        });

        await page.exposeFunction('onMessageAckEvent', (msg, ack) => {

            const message = new Message(this, msg);

            /**
             * Emitted when an ack event occurrs on message type.
             * @event Client#message_ack
             * @param {Message} message The message that was affected
             * @param {MessageAck} ack The new ACK value
             */
            this.emit(Events.MESSAGE_ACK, message, ack);

        });

        await page.exposeFunction('onChatUnreadCountEvent', async (data) =>{
            const chat = await this.getChatById(data.id);
            
            /**
             * Emitted when the chat unread count changes
             */
            this.emit(Events.UNREAD_COUNT, chat);
        });

        await page.exposeFunction('onMessageMediaUploadedEvent', (msg) => {

            const message = new Message(this, msg);

            /**
             * Emitted when media has been uploaded for a message sent by the client.
             * @event Client#media_uploaded
             * @param {Message} message The message with media that was uploaded
             */
            this.emit(Events.MEDIA_UPLOADED, message);
        });

        await page.exposeFunction('onAppStateChangedEvent', async (state) => {

            /**
             * Emitted when the connection state changes
             * @event Client#change_state
             * @param {WAState} state the new connection state
             */
            this.emit(Events.STATE_CHANGED, state);

            const ACCEPTED_STATES = [WAState.CONNECTED, WAState.OPENING, WAState.PAIRING, WAState.TIMEOUT];

            if (this.options.takeoverOnConflict) {
                ACCEPTED_STATES.push(WAState.CONFLICT);

                if (state === WAState.CONFLICT) {
                    setTimeout(() => {
                        this.pupPage.evaluate(() => window.Store.AppState.takeover());
                    }, this.options.takeoverTimeoutMs);
                }
            }

            if (!ACCEPTED_STATES.includes(state)) {
                /**
                 * Emitted when the client has been disconnected
                 * @event Client#disconnected
                 * @param {WAState|"NAVIGATION"} reason reason that caused the disconnect
                 */
                await this.authStrategy.disconnect();
                this.emit(Events.DISCONNECTED, state);
                this.destroy();
            }
        });

        await page.exposeFunction('onBatteryStateChangedEvent', (state) => {
            const { battery, plugged } = state;

            if (battery === undefined) return;

            /**
             * Emitted when the battery percentage for the attached device changes. Will not be sent if using multi-device.
             * @event Client#change_battery
             * @param {object} batteryInfo
             * @param {number} batteryInfo.battery - The current battery percentage
             * @param {boolean} batteryInfo.plugged - Indicates if the phone is plugged in (true) or not (false)
             * @deprecated
             */
            this.emit(Events.BATTERY_CHANGED, { battery, plugged });
        });

        await page.exposeFunction('onIncomingCall', (call) => {
            /**
             * Emitted when a call is received
             * @event Client#incoming_call
             * @param {object} call
             * @param {number} call.id - Call id
             * @param {string} call.peerJid - Who called
             * @param {boolean} call.isVideo - if is video
             * @param {boolean} call.isGroup - if is group
             * @param {boolean} call.canHandleLocally - if we can handle in waweb
             * @param {boolean} call.outgoing - if is outgoing
             * @param {boolean} call.webClientShouldHandle - If Waweb should handle
             * @param {object} call.participants - Participants
             */
            const cll = new Call(this, call);
            this.emit(Events.INCOMING_CALL, cll);
        });

        await page.exposeFunction('onReaction', (reactions) => {
            for (const reaction of reactions) {
                /**
                 * Emitted when a reaction is sent, received, updated or removed
                 * @event Client#message_reaction
                 * @param {object} reaction
                 * @param {object} reaction.id - Reaction id
                 * @param {number} reaction.orphan - Orphan
                 * @param {?string} reaction.orphanReason - Orphan reason
                 * @param {number} reaction.timestamp - Timestamp
                 * @param {string} reaction.reaction - Reaction
                 * @param {boolean} reaction.read - Read
                 * @param {object} reaction.msgId - Parent message id
                 * @param {string} reaction.senderId - Sender id
                 * @param {?number} reaction.ack - Ack
                 */

                this.emit(Events.MESSAGE_REACTION, new Reaction(this, reaction));
            }
        });

        await page.exposeFunction('onRemoveChatEvent', (chat) => {
            /**
             * Emitted when a chat is removed
             * @event Client#chat_removed
             * @param {Chat} chat
             */
            this.emit(Events.CHAT_REMOVED, new Chat(this, chat));
        });
        
        await page.exposeFunction('onArchiveChatEvent', (chat, currState, prevState) => {
            /**
             * Emitted when a chat is archived/unarchived
             * @event Client#chat_archived
             * @param {Chat} chat
             * @param {boolean} currState
             * @param {boolean} prevState
             */
            this.emit(Events.CHAT_ARCHIVED, new Chat(this, chat), currState, prevState);
        });

        await page.exposeFunction('onEditMessageEvent', (msg, newBody, prevBody) => {
            
            if(msg.type === 'revoked'){
                return;
            }
            /**
             * Emitted when messages are edited
             * @event Client#message_edit
             * @param {Message} message
             * @param {string} newBody
             * @param {string} prevBody
             */
            this.emit(Events.MESSAGE_EDIT, new Message(this, msg), newBody, prevBody);
        });

        await page.exposeFunction('onPollVoteEvent', (vote) => {
            const _vote = new PollVote(this, vote);
            /**
             * Emitted when a poll vote is received
             * @event Client#vote_received
             * @param {Object} _vote The received vote
             * @property {Object} _vote.sender Sender of the vote
             * @property {string} _vote.sender.server
             * @property {string} _vote.sender.user
             * @property {string} _vote.sender._serialized
             * @property {number} _vote.senderTimestampMs Timestamp the the poll was voted
             * @property {Object} _vote.selectedOption The selected poll option
             * @property {number} _vote.selectedOption.id The local selected option ID
             * @property {string} _vote.selectedOption.name The option name
             * @property {Message} _vote.parentMessage The vote parent message
             */
            this.emit(Events.VOTE_RECEIVED, _vote);
        });

        await page.evaluate(() => {
            window.Store.Msg.on('change', (msg) => { window.onChangeMessageEvent(window.WWebJS.getMessageModel(msg)); });
            window.Store.Msg.on('change:type', (msg) => { window.onChangeMessageTypeEvent(window.WWebJS.getMessageModel(msg)); });
            window.Store.Msg.on('change:ack', (msg, ack) => { window.onMessageAckEvent(window.WWebJS.getMessageModel(msg), ack); });
            window.Store.Msg.on('change:isUnsentMedia', (msg, unsent) => { if (msg.id.fromMe && !unsent) window.onMessageMediaUploadedEvent(window.WWebJS.getMessageModel(msg)); });
            window.Store.Msg.on('remove', (msg) => { if (msg.isNewMsg) window.onRemoveMessageEvent(window.WWebJS.getMessageModel(msg)); });
            window.Store.Msg.on('change:body', (msg, newBody, prevBody) => { window.onEditMessageEvent(window.WWebJS.getMessageModel(msg), newBody, prevBody); });
            window.Store.AppState.on('change:state', (_AppState, state) => { window.onAppStateChangedEvent(state); });
            window.Store.Conn.on('change:battery', (state) => { window.onBatteryStateChangedEvent(state); });
            window.Store.Call.on('add', (call) => { window.onIncomingCall(call); });
            window.Store.Chat.on('remove', async (chat) => { window.onRemoveChatEvent(await window.WWebJS.getChatModel(chat)); });
            window.Store.Chat.on('change:archive', async (chat, currState, prevState) => { window.onArchiveChatEvent(await window.WWebJS.getChatModel(chat), currState, prevState); });
            window.Store.Msg.on('add', (msg) => { 
                if (msg.isNewMsg) {
                    if(msg.type === 'ciphertext') {
                        // defer message event until ciphertext is resolved (type changed)
                        msg.once('change:type', (_msg) => window.onAddMessageEvent(window.WWebJS.getMessageModel(_msg)));
                    } else {
                        window.onAddMessageEvent(window.WWebJS.getMessageModel(msg)); 
                    }
                }
            });
            window.Store.Chat.on('change:unreadCount', (chat) => {window.onChatUnreadCountEvent(chat);});
            window.Store.PollVote.on('add', (vote) => {
                let _vote;
                if (vote.parentMsgKey) {
                    _vote = vote.serialize();
                    _vote.parentMessage = window.WWebJS.getMessageModel(window.Store.Msg.get(vote.parentMsgKey));
                    _vote.isUnvote = vote.isUnvote;
                }
                window.onPollVoteEvent(_vote);
            });

            {
                const module = window.Store.createOrUpdateReactionsModule;
                const ogMethod = module.createOrUpdateReactions;
                module.createOrUpdateReactions = ((...args) => {
                    window.onReaction(args[0].map(reaction => {
                        const msgKey = window.Store.MsgKey.fromString(reaction.msgKey);
                        const parentMsgKey = window.Store.MsgKey.fromString(reaction.parentMsgKey);
                        const timestamp = reaction.timestamp / 1000;

                        return {...reaction, msgKey, parentMsgKey, timestamp };
                    }));

                    return ogMethod(...args);
                }).bind(module);
            }
        });

        /**
         * Emitted when the client has initialized and is ready to receive messages.
         * @event Client#ready
         */
        this.emit(Events.READY);
        this.authStrategy.afterAuthReady();

        // Disconnect when navigating away when in PAIRING state (detect logout)
        this.pupPage.on('framenavigated', async () => {
            const appState = await this.getState();
            if(!appState || appState === WAState.PAIRING) {
                await this.authStrategy.disconnect();
                this.emit(Events.DISCONNECTED, 'NAVIGATION');
                await this.destroy();
            }
        });
    }

    async initWebVersionCache() {
        const { type: webCacheType, ...webCacheOptions } = this.options.webVersionCache;
        const webCache = WebCacheFactory.createWebCache(webCacheType, webCacheOptions);

        const requestedVersion = this.options.webVersion;
        const versionContent = await webCache.resolve(requestedVersion);

        if(versionContent) {
            await this.pupPage.setRequestInterception(true);
            this.pupPage.on('request', async (req) => {
                if(req.url() === WhatsWebURL) {
                    req.respond({
                        status: 200,
                        contentType: 'text/html',
                        body: versionContent
                    }); 
                } else {
                    req.continue();
                }
            });
        } else {
            this.pupPage.on('response', async (res) => {
                if(res.ok() && res.url() === WhatsWebURL) {
                    await webCache.persist(await res.text());
                }
            });
        }
    }

    /**
     * Closes the client
     */
    async destroy() {
        await this.pupBrowser.close();
        await this.authStrategy.destroy();
    }

    /**
     * Logs out the client, closing the current session
     */
    async logout() {
        await this.pupPage.evaluate(() => {
            return window.Store.AppState.logout();
        });
        await this.pupBrowser.close();
        
        let maxDelay = 0;
        while (this.pupBrowser.isConnected() && (maxDelay < 10)) { // waits a maximum of 1 second before calling the AuthStrategy
            await new Promise(resolve => setTimeout(resolve, 100));
            maxDelay++; 
        }
        
        await this.authStrategy.logout();
    }

    /**
     * Returns the version of WhatsApp Web currently being run
     * @returns {Promise<string>}
     */
    async getWWebVersion() {
        return await this.pupPage.evaluate(() => {
            return window.Debug.VERSION;
        });
    }

    /**
     * Mark as seen for the Chat
     *  @param {string} chatId
     *  @returns {Promise<boolean>} result
     * 
     */
    async sendSeen(chatId) {
        const result = await this.pupPage.evaluate(async (chatId) => {
            return window.WWebJS.sendSeen(chatId);

        }, chatId);
        return result;
    }

    /**
     * Message options.
     * @typedef {Object} MessageSendOptions
     * @property {boolean} [linkPreview=true] - Show links preview. Has no effect on multi-device accounts.
     * @property {boolean} [sendAudioAsVoice=false] - Send audio as voice message with a generated waveform
     * @property {boolean} [sendVideoAsGif=false] - Send video as gif
     * @property {boolean} [sendMediaAsSticker=false] - Send media as a sticker
     * @property {boolean} [sendMediaAsDocument=false] - Send media as a document
     * @property {boolean} [isViewOnce=false] - Send photo/video as a view once message
     * @property {boolean} [parseVCards=true] - Automatically parse vCards and send them as contacts
     * @property {string} [caption] - Image or video caption
     * @property {string} [quotedMessageId] - Id of the message that is being quoted (or replied to)
     * @property {Contact[]} [mentions] - Contacts that are being mentioned in the message
     * @property {boolean} [sendSeen=true] - Mark the conversation as seen after sending the message
     * @property {string} [stickerAuthor=undefined] - Sets the author of the sticker, (if sendMediaAsSticker is true).
     * @property {string} [stickerName=undefined] - Sets the name of the sticker, (if sendMediaAsSticker is true).
     * @property {string[]} [stickerCategories=undefined] - Sets the categories of the sticker, (if sendMediaAsSticker is true). Provide emoji char array, can be null.
     * @property {MessageMedia} [media] - Media to be sent
     */
    
    /**
     * Send a message to a specific chatId
     * @param {string} chatId
     * @param {string|MessageMedia|Location|Poll|Contact|Array<Contact>|Buttons|List} content
     * @param {MessageSendOptions} [options] - Options used when sending the message
     * 
     * @returns {Promise<Message>} Message that was just sent
     */
    async sendMessage(chatId, content, options = {}) {
        if (options.mentions && options.mentions.some(possiblyContact => possiblyContact instanceof Contact)) {
            console.warn('Mentions with an array of Contact are now deprecated. See more at https://github.com/pedroslopez/whatsapp-web.js/pull/2166.');
            options.mentions = options.mentions.map(a => a.id._serialized);
        }
        let internalOptions = {
            linkPreview: options.linkPreview === false ? undefined : true,
            sendAudioAsVoice: options.sendAudioAsVoice,
            sendVideoAsGif: options.sendVideoAsGif,
            sendMediaAsSticker: options.sendMediaAsSticker,
            sendMediaAsDocument: options.sendMediaAsDocument,
            caption: options.caption,
            quotedMessageId: options.quotedMessageId,
            parseVCards: options.parseVCards === false ? false : true,
            mentionedJidList: Array.isArray(options.mentions) ? options.mentions : [],
            extraOptions: options.extra
        };

        const sendSeen = typeof options.sendSeen === 'undefined' ? true : options.sendSeen;

        if (content instanceof MessageMedia) {
            internalOptions.attachment = content;
            internalOptions.isViewOnce = options.isViewOnce,
            content = '';
        } else if (options.media instanceof MessageMedia) {
            internalOptions.attachment = options.media;
            internalOptions.caption = content;
            internalOptions.isViewOnce = options.isViewOnce,
            content = '';
        } else if (content instanceof Location) {
            internalOptions.location = content;
            content = '';
        } else if (content instanceof Poll) {
            internalOptions.poll = content;
            content = '';
        } else if (content instanceof Contact) {
            internalOptions.contactCard = content.id._serialized;
            content = '';
        } else if (Array.isArray(content) && content.length > 0 && content[0] instanceof Contact) {
            internalOptions.contactCardList = content.map(contact => contact.id._serialized);
            content = '';
        } else if (content instanceof Buttons) {
            if (content.type !== 'chat') { internalOptions.attachment = content.body; }
            internalOptions.buttons = content;
            content = '';
        } else if (content instanceof List) {
            internalOptions.list = content;
            content = '';
        }

        if (internalOptions.sendMediaAsSticker && internalOptions.attachment) {
            internalOptions.attachment = await Util.formatToWebpSticker(
                internalOptions.attachment, {
                    name: options.stickerName,
                    author: options.stickerAuthor,
                    categories: options.stickerCategories
                }, this.pupPage
            );
        }

        const newMessage = await this.pupPage.evaluate(async (chatId, message, options, sendSeen) => {
            const chatWid = window.Store.WidFactory.createWid(chatId);
            const chat = await window.Store.Chat.find(chatWid);


            if (sendSeen) {
                window.WWebJS.sendSeen(chatId);
            }

            const msg = await window.WWebJS.sendMessage(chat, message, options, sendSeen);
            return msg.serialize();
        }, chatId, content, internalOptions, sendSeen);

        return new Message(this, newMessage);
    }
    
    /**
     * Searches for messages
     * @param {string} query
     * @param {Object} [options]
     * @param {number} [options.page]
     * @param {number} [options.limit]
     * @param {string} [options.chatId]
     * @returns {Promise<Message[]>}
     */
    async searchMessages(query, options = {}) {
        const messages = await this.pupPage.evaluate(async (query, page, count, remote) => {
            const { messages } = await window.Store.Msg.search(query, page, count, remote);
            return messages.map(msg => window.WWebJS.getMessageModel(msg));
        }, query, options.page, options.limit, options.chatId);

        return messages.map(msg => new Message(this, msg));
    }

    /**
     * Get all current chat instances
     * @returns {Promise<Array<Chat>>}
     */
    async getChats() {
        let chats = await this.pupPage.evaluate(async () => {
            return await window.WWebJS.getChats();
        });

        return chats.map(chat => ChatFactory.create(this, chat));
    }

    /**
     * Get chat instance by ID
     * @param {string} chatId 
     * @returns {Promise<Chat>}
     */
    async getChatById(chatId) {
        let chat = await this.pupPage.evaluate(async chatId => {
            return await window.WWebJS.getChat(chatId);
        }, chatId);

        return ChatFactory.create(this, chat);
    }

    /**
     * Get all current contact instances
     * @returns {Promise<Array<Contact>>}
     */
    async getContacts() {
        let contacts = await this.pupPage.evaluate(() => {
            return window.WWebJS.getContacts();
        });

        return contacts.map(contact => ContactFactory.create(this, contact));
    }

    /**
     * Get contact instance by ID
     * @param {string} contactId
     * @returns {Promise<Contact>}
     */
    async getContactById(contactId) {
        let contact = await this.pupPage.evaluate(contactId => {
            return window.WWebJS.getContact(contactId);
        }, contactId);

        return ContactFactory.create(this, contact);
    }
    
    async getMessageById(messageId) {
        const msg = await this.pupPage.evaluate(async messageId => {
            let msg = window.Store.Msg.get(messageId);
            if(msg) return window.WWebJS.getMessageModel(msg);

            const params = messageId.split('_');
            if(params.length !== 3) throw new Error('Invalid serialized message id specified');

            let messagesObject = await window.Store.Msg.getMessagesById([messageId]);
            if (messagesObject && messagesObject.messages.length) msg = messagesObject.messages[0];
            
            if(msg) return window.WWebJS.getMessageModel(msg);
        }, messageId);

        if(msg) return new Message(this, msg);
        return null;
    }

    /**
     * Returns an object with information about the invite code's group
     * @param {string} inviteCode 
     * @returns {Promise<object>} Invite information
     */
    async getInviteInfo(inviteCode) {
        return await this.pupPage.evaluate(inviteCode => {
            return window.Store.InviteInfo.queryGroupInvite(inviteCode);
        }, inviteCode);
    }

    /**
     * Accepts an invitation to join a group
     * @param {string} inviteCode Invitation code
     * @returns {Promise<string>} Id of the joined Chat
     */
    async acceptInvite(inviteCode) {
        const res = await this.pupPage.evaluate(async inviteCode => {
            return await window.Store.Invite.joinGroupViaInvite(inviteCode);
        }, inviteCode);

        return res.gid._serialized;
    }

    /**
     * Accepts a private invitation to join a group
     * @param {object} inviteInfo Invite V4 Info
     * @returns {Promise<Object>}
     */
    async acceptGroupV4Invite(inviteInfo) {
        if (!inviteInfo.inviteCode) throw 'Invalid invite code, try passing the message.inviteV4 object';
        if (inviteInfo.inviteCodeExp == 0) throw 'Expired invite code';
        return this.pupPage.evaluate(async inviteInfo => {
            let { groupId, fromId, inviteCode, inviteCodeExp } = inviteInfo;
            let userWid = window.Store.WidFactory.createWid(fromId);
            return await window.Store.JoinInviteV4.joinGroupViaInviteV4(inviteCode, String(inviteCodeExp), groupId, userWid);
        }, inviteInfo);
    }

    /**
     * Sets the current user's status message
     * @param {string} status New status message
     */
    async setStatus(status) {
        await this.pupPage.evaluate(async status => {
            return await window.Store.StatusUtils.setMyStatus(status);
        }, status);
    }

    /**
     * Sets the current user's display name. 
     * This is the name shown to WhatsApp users that have not added you as a contact beside your number in groups and in your profile.
     * @param {string} displayName New display name
     * @returns {Promise<Boolean>}
     */
    async setDisplayName(displayName) {
        const couldSet = await this.pupPage.evaluate(async displayName => {
            if(!window.Store.Conn.canSetMyPushname()) return false;

            if(window.Store.MDBackend) {
                // TODO
                return false;
            } else {
                const res = await window.Store.Wap.setPushname(displayName);
                return !res.status || res.status === 200;
            }
        }, displayName);

        return couldSet;
    }
    
    /**
     * Gets the current connection state for the client
     * @returns {WAState} 
     */
    async getState() {
        return await this.pupPage.evaluate(() => {
            if(!window.Store) return null;
            return window.Store.AppState.state;
        });
    }

    /**
     * Marks the client as online
     */
    async sendPresenceAvailable() {
        return await this.pupPage.evaluate(() => {
            return window.Store.PresenceUtils.sendPresenceAvailable();
        });
    }

    /**
     * Marks the client as unavailable
     */
    async sendPresenceUnavailable() {
        return await this.pupPage.evaluate(() => {
            return window.Store.PresenceUtils.sendPresenceUnavailable();
        });
    }

    /**
     * Enables and returns the archive state of the Chat
     * @returns {boolean}
     */
    async archiveChat(chatId) {
        return await this.pupPage.evaluate(async chatId => {
            let chat = await window.Store.Chat.get(chatId);
            await window.Store.Cmd.archiveChat(chat, true);
            return true;
        }, chatId);
    }

    /**
     * Changes and returns the archive state of the Chat
     * @returns {boolean}
     */
    async unarchiveChat(chatId) {
        return await this.pupPage.evaluate(async chatId => {
            let chat = await window.Store.Chat.get(chatId);
            await window.Store.Cmd.archiveChat(chat, false);
            return false;
        }, chatId);
    }

    /**
     * Pins the Chat
     * @returns {Promise<boolean>} New pin state. Could be false if the max number of pinned chats was reached.
     */
    async pinChat(chatId) {
        return this.pupPage.evaluate(async chatId => {
            let chat = window.Store.Chat.get(chatId);
            if (chat.pin) {
                return true;
            }
            const MAX_PIN_COUNT = 3;
            const chatModels = window.Store.Chat.getModelsArray();
            if (chatModels.length > MAX_PIN_COUNT) {
                let maxPinned = chatModels[MAX_PIN_COUNT - 1].pin;
                if (maxPinned) {
                    return false;
                }
            }
            await window.Store.Cmd.pinChat(chat, true);
            return true;
        }, chatId);
    }

    /**
     * Unpins the Chat
     * @returns {Promise<boolean>} New pin state
     */
    async unpinChat(chatId) {
        return this.pupPage.evaluate(async chatId => {
            let chat = window.Store.Chat.get(chatId);
            if (!chat.pin) {
                return false;
            }
            await window.Store.Cmd.pinChat(chat, false);
            return false;
        }, chatId);
    }

    /**
     * Mutes this chat forever, unless a date is specified
     * @param {string} chatId ID of the chat that will be muted
     * @param {?Date} unmuteDate Date when the chat will be unmuted, leave as is to mute forever
     */
    async muteChat(chatId, unmuteDate) {
        unmuteDate = unmuteDate ? unmuteDate.getTime() / 1000 : -1;
        await this.pupPage.evaluate(async (chatId, timestamp) => {
            let chat = await window.Store.Chat.get(chatId);
            await chat.mute.mute({expiration: timestamp, sendDevice:!0});
        }, chatId, unmuteDate || -1);
    }

    /**
     * Unmutes the Chat
     * @param {string} chatId ID of the chat that will be unmuted
     */
    async unmuteChat(chatId) {
        await this.pupPage.evaluate(async chatId => {
            let chat = await window.Store.Chat.get(chatId);
            await window.Store.Cmd.muteChat(chat, false);
        }, chatId);
    }

    /**
     * Mark the Chat as unread
     * @param {string} chatId ID of the chat that will be marked as unread
     */
    async markChatUnread(chatId) {
        await this.pupPage.evaluate(async chatId => {
            let chat = await window.Store.Chat.get(chatId);
            await window.Store.Cmd.markChatUnread(chat, true);
        }, chatId);
    }

    /**
     * Returns the contact ID's profile picture URL, if privacy settings allow it
     * @param {string} contactId the whatsapp user's ID
     * @returns {Promise<string>}
     */
    async getProfilePicUrl(contactId) {
        const profilePic = await this.pupPage.evaluate(async contactId => {
            try {
                const chatWid = window.Store.WidFactory.createWid(contactId);
                return await window.Store.ProfilePic.profilePicFind(chatWid);
            } catch (err) {
                if(err.name === 'ServerStatusCodeError') return undefined;
                throw err;
            }
        }, contactId);
        
        return profilePic ? profilePic.eurl : undefined;
    }

    /**
     * Gets the Contact's common groups with you. Returns empty array if you don't have any common group.
     * @param {string} contactId the whatsapp user's ID (_serialized format)
     * @returns {Promise<WAWebJS.ChatId[]>}
     */
    async getCommonGroups(contactId) {
        const commonGroups = await this.pupPage.evaluate(async (contactId) => {
            let contact = window.Store.Contact.get(contactId);
            if (!contact) {
                const wid = window.Store.WidFactory.createUserWid(contactId);
                const chatConstructor = window.Store.Contact.getModelsArray().find(c=>!c.isGroup).constructor;
                contact = new chatConstructor({id: wid});
            }

            if (contact.commonGroups) {
                return contact.commonGroups.serialize();
            }
            const status = await window.Store.findCommonGroups(contact);
            if (status) {
                return contact.commonGroups.serialize();
            }
            return [];
        }, contactId);
        const chats = [];
        for (const group of commonGroups) {
            chats.push(group.id);
        }
        return chats;
    }

    /**
     * Force reset of connection state for the client
    */
    async resetState() {
        await this.pupPage.evaluate(() => {
            window.Store.AppState.phoneWatchdog.shiftTimer.forceRunNow();
        });
    }

    /**
     * Check if a given ID is registered in whatsapp
     * @param {string} id the whatsapp user's ID
     * @returns {Promise<Boolean>}
     */
    async isRegisteredUser(id) {
        return Boolean(await this.getNumberId(id));
    }

    /**
     * Get the registered WhatsApp ID for a number. 
     * Will return null if the number is not registered on WhatsApp.
     * @param {string} number Number or ID ("@c.us" will be automatically appended if not specified)
     * @returns {Promise<Object|null>}
     */
    async getNumberId(number) {
        if (!number.endsWith('@c.us')) {
            number += '@c.us';
        }

        return await this.pupPage.evaluate(async number => {
            const wid = window.Store.WidFactory.createWid(number);
            const result = await window.Store.QueryExist(wid);
            if (!result || result.wid === undefined) return null;
            return result.wid;
        }, number);
    }

    /**
     * Get the formatted number of a WhatsApp ID.
     * @param {string} number Number or ID
     * @returns {Promise<string>}
     */
    async getFormattedNumber(number) {
        if (!number.endsWith('@s.whatsapp.net')) number = number.replace('c.us', 's.whatsapp.net');
        if (!number.includes('@s.whatsapp.net')) number = `${number}@s.whatsapp.net`;

        return await this.pupPage.evaluate(async numberId => {
            return window.Store.NumberInfo.formattedPhoneNumber(numberId);
        }, number);
    }

    /**
     * Get the country code of a WhatsApp ID.
     * @param {string} number Number or ID
     * @returns {Promise<string>}
     */
    async getCountryCode(number) {
        number = number.replace(' ', '').replace('+', '').replace('@c.us', '');

        return await this.pupPage.evaluate(async numberId => {
            return window.Store.NumberInfo.findCC(numberId);
        }, number);
    }

    /**
     * Create a new group
     * @param {string} name group title
     * @param {Array<Contact|string>} participants an array of Contacts or contact IDs to add to the group
     * @returns {Object} createRes
     * @returns {string} createRes.gid - ID for the group that was just created
     * @returns {Object.<string,string>} createRes.missingParticipants - participants that were not added to the group. Keys represent the ID for participant that was not added and its value is a status code that represents the reason why participant could not be added. This is usually 403 if the user's privacy settings don't allow you to add them to groups.
     */
    async createGroup(name, participants) {
        if (!Array.isArray(participants) || participants.length == 0) {
            throw 'You need to add at least one other participant to the group';
        }

        if (participants.every(c => c instanceof Contact)) {
            participants = participants.map(c => c.id._serialized);
        }

        const createRes = await this.pupPage.evaluate(async (name, participantIds) => {
            const participantWIDs = participantIds.map(p => window.Store.WidFactory.createWid(p));
            return await window.Store.GroupUtils.createGroup(name, participantWIDs, 0);
        }, name, participants);

        const missingParticipants = createRes.participants.reduce(((missing, c) => {
            const id = c.wid._serialized;
            const statusCode = c.error ? c.error.toString() : '200';
            if (statusCode != 200) return Object.assign(missing, { [id]: statusCode });
            return missing;
        }), {});

        return { gid: createRes.wid, missingParticipants };
    }

    /**
     * Get all current Labels
     * @returns {Promise<Array<Label>>}
     */
    async getLabels() {
        const labels = await this.pupPage.evaluate(async () => {
            return window.WWebJS.getLabels();
        });

        return labels.map(data => new Label(this, data));
    }

    /**
     * Get Label instance by ID
     * @param {string} labelId
     * @returns {Promise<Label>}
     */
    async getLabelById(labelId) {
        const label = await this.pupPage.evaluate(async (labelId) => {
            return window.WWebJS.getLabel(labelId);
        }, labelId);

        return new Label(this, label);
    }

    /**
     * Get all Labels assigned to a chat 
     * @param {string} chatId
     * @returns {Promise<Array<Label>>}
     */
    async getChatLabels(chatId) {
        const labels = await this.pupPage.evaluate(async (chatId) => {
            return window.WWebJS.getChatLabels(chatId);
        }, chatId);

        return labels.map(data => new Label(this, data));
    }

    /**
     * Get all Chats for a specific Label
     * @param {string} labelId
     * @returns {Promise<Array<Chat>>}
     */
    async getChatsByLabelId(labelId) {
        const chatIds = await this.pupPage.evaluate(async (labelId) => {
            const label = window.Store.Label.get(labelId);
            const labelItems = label.labelItemCollection.getModelsArray();
            return labelItems.reduce((result, item) => {
                if (item.parentType === 'Chat') {
                    result.push(item.parentId);
                }
                return result;
            }, []);
        }, labelId);

        return Promise.all(chatIds.map(id => this.getChatById(id)));
    }

    /**
     * Gets all blocked contacts by host account
     * @returns {Promise<Array<Contact>>}
     */
    async getBlockedContacts() {
        const blockedContacts = await this.pupPage.evaluate(() => {
            let chatIds = window.Store.Blocklist.getModelsArray().map(a => a.id._serialized);
            return Promise.all(chatIds.map(id => window.WWebJS.getContact(id)));
        });

        return blockedContacts.map(contact => ContactFactory.create(this.client, contact));
    }

    /**
     * Sets the current user's profile picture.
     * @param {MessageMedia} media
     * @returns {Promise<boolean>} Returns true if the picture was properly updated.
     */
    async setProfilePicture(media) {
        const success = await this.pupPage.evaluate((chatid, media) => {
            return window.WWebJS.setPicture(chatid, media);
        }, this.info.wid._serialized, media);

        return success;
    }

    /**
     * Deletes the current user's profile picture.
     * @returns {Promise<boolean>} Returns true if the picture was properly deleted.
     */
    async deleteProfilePicture() {
        const success = await this.pupPage.evaluate((chatid) => {
            return window.WWebJS.deletePicture(chatid);
        }, this.info.wid._serialized);

        return success;
    }
    
    /**
     * Change labels in chats
     * @param {Array<number|string>} labelIds
     * @param {Array<string>} chatIds
     * @returns {Promise<void>}
     */
    async addOrRemoveLabels(labelIds, chatIds) {

        return this.pupPage.evaluate(async (labelIds, chatIds) => {
            if (['smba', 'smbi'].indexOf(window.Store.Conn.platform) === -1) {
                throw '[LT01] Only Whatsapp business';
            }
            const labels = window.WWebJS.getLabels().filter(e => labelIds.find(l => l == e.id) !== undefined);
            const chats = window.Store.Chat.filter(e => chatIds.includes(e.id._serialized));

            let actions = labels.map(label => ({id: label.id, type: 'add'}));

            chats.forEach(chat => {
                (chat.labels || []).forEach(n => {
                    if (!actions.find(e => e.id == n)) {
                        actions.push({id: n, type: 'remove'});
                    }
                });
            });

            return await window.Store.Label.addOrRemoveLabels(actions, chats);
        }, labelIds, chatIds);
    }

<<<<<<< HEAD
    async getVotes(message) {
        const votes = await window.Store.PollUtils.getVotes([message.id]);
        if (!message.pollName) {
            return [];
        }
        const returnData = {
            msgId: message.id,
            chatId: message.from,
            votes: []
        };
        for (const vote of votes) {
            const voteData = {
                selectedOptions: [],
                timestamp: vote.senderTimestampMs,
                sender: vote.sender
            };
            for (const selectedOptionLocalId of vote.selectedOptionLocalIds) {
                voteData.selectedOptions.push(
                    message.pollOptions.filter((pollOption) => pollOption.localId === selectedOptionLocalId)[0]
                );
            }
            if (voteData.selectedOptions.length > 0) {
                returnData.votes.push(voteData);
            }
        }
        return returnData;
=======
    /**
     * An object that handles the information about the group membership request
     * @typedef {Object} GroupMembershipRequest
     * @property {Object} id The wid of a user who requests to enter the group
     * @property {Object} addedBy The wid of a user who created that request
     * @property {Object|null} parentGroupId The wid of a community parent group to which the current group is linked
     * @property {string} requestMethod The method used to create the request: NonAdminAdd/InviteLink/LinkedGroupJoin
     * @property {number} t The timestamp the request was created at
     */

    /**
     * Gets an array of membership requests
     * @param {string} groupId The ID of a group to get membership requests for
     * @returns {Promise<Array<GroupMembershipRequest>>} An array of membership requests
     */
    async getGroupMembershipRequests(groupId) {
        return await this.pupPage.evaluate(async (gropId) => {
            const groupWid = window.Store.WidFactory.createWid(gropId);
            return await window.Store.MembershipRequestUtils.getMembershipApprovalRequests(groupWid);
        }, groupId);
    }

    /**
     * An object that handles the result for membership request action
     * @typedef {Object} MembershipRequestActionResult
     * @property {string} requesterId User ID whos membership request was approved/rejected
     * @property {number|undefined} error An error code that occurred during the operation for the participant
     * @property {string} message A message with a result of membership request action
     */

    /**
     * An object that handles options for {@link approveGroupMembershipRequests} and {@link rejectGroupMembershipRequests} methods
     * @typedef {Object} MembershipRequestActionOptions
     * @property {Array<string>|string|null} requesterIds User ID/s who requested to join the group, if no value is provided, the method will search for all membership requests for that group
     * @property {Array<number>|number|null} sleep The number of milliseconds to wait before performing an operation for the next requester. If it is an array, a random sleep time between the sleep[0] and sleep[1] values will be added (the difference must be >=100 ms, otherwise, a random sleep time between sleep[1] and sleep[1] + 100 will be added). If sleep is a number, a sleep time equal to its value will be added. By default, sleep is an array with a value of [250, 500]
     */

    /**
     * Approves membership requests if any
     * @param {string} groupId The group ID to get the membership request for
     * @param {MembershipRequestActionOptions} options Options for performing a membership request action
     * @returns {Promise<Array<MembershipRequestActionResult>>} Returns an array of requester IDs whose membership requests were approved and an error for each requester, if any occurred during the operation. If there are no requests, an empty array will be returned
     */
    async approveGroupMembershipRequests(groupId, options = {}) {
        return await this.pupPage.evaluate(async (groupId, options) => {
            const { requesterIds = null, sleep = [250, 500] } = options;
            return await window.WWebJS.membershipRequestAction(groupId, 'Approve', requesterIds, sleep);
        }, groupId, options);
    }

    /**
     * Rejects membership requests if any
     * @param {string} groupId The group ID to get the membership request for
     * @param {MembershipRequestActionOptions} options Options for performing a membership request action
     * @returns {Promise<Array<MembershipRequestActionResult>>} Returns an array of requester IDs whose membership requests were rejected and an error for each requester, if any occurred during the operation. If there are no requests, an empty array will be returned
     */
    async rejectGroupMembershipRequests(groupId, options = {}) {
        return await this.pupPage.evaluate(async (groupId, options) => {
            const { requesterIds = null, sleep = [250, 500] } = options;
            return await window.WWebJS.membershipRequestAction(groupId, 'Reject', requesterIds, sleep);
        }, groupId, options);
>>>>>>> 56320c88
    }
}

module.exports = Client;<|MERGE_RESOLUTION|>--- conflicted
+++ resolved
@@ -51,11 +51,8 @@
  * @fires Client#change_state
  * @fires Client#contact_changed
  * @fires Client#group_admin_changed
-<<<<<<< HEAD
  * @fires Client#vote_received
-=======
  * @fires Client#group_membership_request
->>>>>>> 56320c88
  */
 class Client extends EventEmitter {
     constructor(options = {}) {
@@ -1482,34 +1479,6 @@
         }, labelIds, chatIds);
     }
 
-<<<<<<< HEAD
-    async getVotes(message) {
-        const votes = await window.Store.PollUtils.getVotes([message.id]);
-        if (!message.pollName) {
-            return [];
-        }
-        const returnData = {
-            msgId: message.id,
-            chatId: message.from,
-            votes: []
-        };
-        for (const vote of votes) {
-            const voteData = {
-                selectedOptions: [],
-                timestamp: vote.senderTimestampMs,
-                sender: vote.sender
-            };
-            for (const selectedOptionLocalId of vote.selectedOptionLocalIds) {
-                voteData.selectedOptions.push(
-                    message.pollOptions.filter((pollOption) => pollOption.localId === selectedOptionLocalId)[0]
-                );
-            }
-            if (voteData.selectedOptions.length > 0) {
-                returnData.votes.push(voteData);
-            }
-        }
-        return returnData;
-=======
     /**
      * An object that handles the information about the group membership request
      * @typedef {Object} GroupMembershipRequest
@@ -1571,7 +1540,6 @@
             const { requesterIds = null, sleep = [250, 500] } = options;
             return await window.WWebJS.membershipRequestAction(groupId, 'Reject', requesterIds, sleep);
         }, groupId, options);
->>>>>>> 56320c88
     }
 }
 
