'use strict';

exports.WhatsWebURL = 'https://web.whatsapp.com/';

exports.DefaultOptions = {
    puppeteer: {
        headless: true,
        defaultViewport: null
    },
    authTimeoutMs: 0,
    qrMaxRetries: 0,
    takeoverOnConflict: false,
    takeoverTimeoutMs: 0,
    userAgent: 'Mozilla/5.0 (Macintosh; Intel Mac OS X 10_14_0) AppleWebKit/537.36 (KHTML, like Gecko) Chrome/101.0.4951.67 Safari/537.36',
    ffmpegPath: 'ffmpeg',
    bypassCSP: false
};

/**
 * Client status
 * @readonly
 * @enum {number}
 */
exports.Status = {
    INITIALIZING: 0,
    AUTHENTICATING: 1,
    READY: 3
};

/**
 * Events that can be emitted by the client
 * @readonly
 * @enum {string}
 */
exports.Events = {
    AUTHENTICATED: 'authenticated',
    AUTHENTICATION_FAILURE: 'auth_failure',
    READY: 'ready',
    MESSAGE_RECEIVED: 'message',
    MESSAGE_CREATE: 'message_create',
    MESSAGE_REVOKED_EVERYONE: 'message_revoke_everyone',
    MESSAGE_REVOKED_ME: 'message_revoke_me',
    MESSAGE_ACK: 'message_ack',
    MESSAGE_REACTION: 'message_reaction',
    MEDIA_UPLOADED: 'media_uploaded',
    GROUP_JOIN: 'group_join',
    GROUP_LEAVE: 'group_leave',
    GROUP_UPDATE: 'group_update',
    QR_RECEIVED: 'qr',
    LOADING_SCREEN: 'loading_screen',
    DISCONNECTED: 'disconnected',
    STATE_CHANGED: 'change_state',
    BATTERY_CHANGED: 'change_battery',
<<<<<<< HEAD
    INCOMING_CALL: 'incoming_call',
    REMOTE_SESSION_SAVED: 'remote_session_saved',
    POLL_VOTE: 'poll_vote'
=======
    INCOMING_CALL: 'call',
    REMOTE_SESSION_SAVED: 'remote_session_saved'
>>>>>>> a7b77e15
};

/**
 * Message types
 * @readonly
 * @enum {string}
 */
exports.MessageTypes = {
    TEXT: 'chat',
    AUDIO: 'audio',
    VOICE: 'ptt',
    IMAGE: 'image',
    VIDEO: 'video',
    DOCUMENT: 'document',
    STICKER: 'sticker',
    LOCATION: 'location',
    CONTACT_CARD: 'vcard',
    CONTACT_CARD_MULTI: 'multi_vcard',
    ORDER: 'order',
    REVOKED: 'revoked',
    PRODUCT: 'product',
    UNKNOWN: 'unknown',
    GROUP_INVITE: 'groups_v4_invite',
    LIST: 'list',
    LIST_RESPONSE: 'list_response',
    BUTTONS_RESPONSE: 'buttons_response',
    PAYMENT: 'payment',
    BROADCAST_NOTIFICATION: 'broadcast_notification',
    CALL_LOG: 'call_log',
    CIPHERTEXT: 'ciphertext',
    DEBUG: 'debug',
    E2E_NOTIFICATION: 'e2e_notification',
    GP2: 'gp2',
    GROUP_NOTIFICATION: 'group_notification',
    HSM: 'hsm',
    INTERACTIVE: 'interactive',
    NATIVE_FLOW: 'native_flow',
    NOTIFICATION: 'notification',
    NOTIFICATION_TEMPLATE: 'notification_template',
    OVERSIZED: 'oversized',
    PROTOCOL: 'protocol',
    REACTION: 'reaction',
    TEMPLATE_BUTTON_REPLY: 'template_button_reply',
    POLL_CREATION: 'poll_creation',

};

/**
 * Group notification types
 * @readonly
 * @enum {string}
 */
exports.GroupNotificationTypes = {
    ADD: 'add',
    INVITE: 'invite',
    REMOVE: 'remove',
    LEAVE: 'leave',
    SUBJECT: 'subject',
    DESCRIPTION: 'description',
    PICTURE: 'picture',
    ANNOUNCE: 'announce',
    RESTRICT: 'restrict',
};

/**
 * Chat types
 * @readonly
 * @enum {string}
 */
exports.ChatTypes = {
    SOLO: 'solo',
    GROUP: 'group',
    UNKNOWN: 'unknown'
};

/**
 * WhatsApp state
 * @readonly
 * @enum {string}
 */
exports.WAState = {
    CONFLICT: 'CONFLICT',
    CONNECTED: 'CONNECTED',
    DEPRECATED_VERSION: 'DEPRECATED_VERSION',
    OPENING: 'OPENING',
    PAIRING: 'PAIRING',
    PROXYBLOCK: 'PROXYBLOCK',
    SMB_TOS_BLOCK: 'SMB_TOS_BLOCK',
    TIMEOUT: 'TIMEOUT',
    TOS_BLOCK: 'TOS_BLOCK',
    UNLAUNCHED: 'UNLAUNCHED',
    UNPAIRED: 'UNPAIRED',
    UNPAIRED_IDLE: 'UNPAIRED_IDLE'
};

/**
 * Message ACK
 * @readonly
 * @enum {number}
 */
exports.MessageAck = {
    ACK_ERROR: -1,
    ACK_PENDING: 0,
    ACK_SERVER: 1,
    ACK_DEVICE: 2,
    ACK_READ: 3,
    ACK_PLAYED: 4,
};<|MERGE_RESOLUTION|>--- conflicted
+++ resolved
@@ -51,14 +51,9 @@
     DISCONNECTED: 'disconnected',
     STATE_CHANGED: 'change_state',
     BATTERY_CHANGED: 'change_battery',
-<<<<<<< HEAD
-    INCOMING_CALL: 'incoming_call',
+    INCOMING_CALL: 'call',
     REMOTE_SESSION_SAVED: 'remote_session_saved',
     POLL_VOTE: 'poll_vote'
-=======
-    INCOMING_CALL: 'call',
-    REMOTE_SESSION_SAVED: 'remote_session_saved'
->>>>>>> a7b77e15
 };
 
 /**
