--- conflicted
+++ resolved
@@ -44,10 +44,6 @@
     window.Store.ProfilePic = window.mR.findModule('profilePicResync')[0];
     window.Store.PresenceUtils = window.mR.findModule('sendPresenceAvailable')[0];
     window.Store.ChatState = window.mR.findModule('sendChatStateComposing')[0];
-<<<<<<< HEAD
-    window.Store.JoinInviteV4 = window.mR.findModule('queryGroupInviteV4')[0];
-=======
->>>>>>> f5555f6a
     window.Store.findCommonGroups = window.mR.findModule('findCommonGroups')[0].findCommonGroups;
     window.Store.StatusUtils = window.mR.findModule('setMyStatus')[0];
     window.Store.ConversationMsgs = window.mR.findModule('loadEarlierMsgs')[0];
@@ -81,7 +77,7 @@
     };
     window.Store.GroupParticipants = {
         ...window.mR.findModule('promoteParticipants')[0],
-<<<<<<< HEAD
+        ...window.mR.findModule('sendAddParticipantsRPC')[0],
         ...window.mR.findModule('sendRemoveParticipantsRPC')[0],
         ...window.mR.findModule('updateGroupParticipantTableWithoutDeviceSyncJob')[0]
     };
@@ -91,8 +87,6 @@
         ...window.mR.findModule('queryAndUpdateCommunityParticipants')[0],
         ...window.mR.findModule('getCommunityParticipants')[0],
         ...window.mR.findModule('sendPromoteDemoteAdminRPC')[0]
-=======
-        ...window.mR.findModule('sendAddParticipantsRPC')[0]
     };
     window.Store.GroupInvite = {
         ...window.mR.findModule('resetGroupInviteCode')[0],
@@ -101,7 +95,6 @@
     window.Store.GroupInviteV4 = {
         ...window.mR.findModule('queryGroupInviteV4')[0],
         ...window.mR.findModule('sendGroupInviteMessage')[0]
->>>>>>> f5555f6a
     };
     window.Store.MembershipRequestUtils = {
         ...window.mR.findModule('getMembershipApprovalRequests')[0],
