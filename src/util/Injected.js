--- conflicted
+++ resolved
@@ -60,11 +60,8 @@
     window.Store.LidUtils = window.mR.findModule('getCurrentLid')[0];
     window.Store.WidToJid = window.mR.findModule('widToUserJid')[0];
     window.Store.JidToWid = window.mR.findModule('userJidToUserWid')[0];
-<<<<<<< HEAD
-=======
     window.Store.KeepUnkeepMsg = window.mR.findModule('keepMessage')[0];
     window.Store.Chat.getChatByMsg = window.mR.findModule('getChat')[0].getChat;
->>>>>>> 1415109d
     
     /* eslint-disable no-undef, no-cond-assign */
     window.Store.QueryExist = ((m = window.mR.findModule('queryExists')[0]) ? m.queryExists : window.mR.findModule('queryExist')[0].queryWidExists);
@@ -75,8 +72,6 @@
         ...window.mR.findModule('ChatlistPanelState')[0],
         setPushname: window.mR.findModule((m) => m.setPushname && !m.ChatlistPanelState)[0].setPushname
     };
-<<<<<<< HEAD
-=======
     window.Store.MessageGetter = {
         ...window.mR.findModule((m) => m.Msg && typeof m.Msg === 'function')[0],
         ...window.mR.findModule((m) => m.getMsgByMsgKey && m.msgFindQuery)[0],
@@ -91,7 +86,6 @@
         changeEphemeralDuration:
             window.mR.findModule('changeEphemeralDuration')[0].changeEphemeralDuration
     };
->>>>>>> 1415109d
     window.Store.StickerTools = {
         ...window.mR.findModule('toWebpSticker')[0],
         ...window.mR.findModule('addWebpMetadata')[0]
@@ -99,14 +93,11 @@
     window.Store.GroupUtils = {
         ...window.mR.findModule('createGroup')[0],
         ...window.mR.findModule('setGroupDescription')[0],
-<<<<<<< HEAD
         ...window.mR.findModule('leaveGroup')[0],
-        ...window.mR.findModule('sendSetPicture')[0]
-=======
+        ...window.mR.findModule('sendSetPicture')[0],
         ...window.mR.findModule('sendExitGroup')[0],
         ...window.mR.findModule('sendSetPicture')[0],
         ...window.mR.findModule('sendForAdminReview')[0]
->>>>>>> 1415109d
     };
     window.Store.GroupParticipants = {
         ...window.mR.findModule('promoteParticipants')[0],
@@ -189,11 +180,8 @@
     window.injectToFunction({ module: 'mediaTypeFromProtobuf', index: 0, function: 'mediaTypeFromProtobuf' }, (func, ...args) => { const [proto] = args; return proto.locationMessage ? null : func(...args); });
 
     window.injectToFunction({ module: 'typeAttributeFromProtobuf', index: 0, function: 'typeAttributeFromProtobuf' }, (func, ...args) => { const [proto] = args; return proto.locationMessage || proto.groupInviteMessage ? 'text' : func(...args); });
-<<<<<<< HEAD
-=======
 
     window.injectToFunction({ module: 'shouldSkipGenMsg', index: 0, function: 'shouldSkipGenMsg' }, () => false);
->>>>>>> 1415109d
 };
 
 exports.LoadUtils = () => {
@@ -774,7 +762,6 @@
             const chatWid = window.Store.WidFactory.createWid(chat.id._serialized);
             await window.Store.GroupMetadata.update(chatWid);
             res.groupMetadata = chat.groupMetadata.serialize();
-<<<<<<< HEAD
             if (res.groupMetadata.isParentGroup) {
                 res.groupMetadata.isDefaultSubgroup = res.groupMetadata.defaultSubgroup;
                 res.groupMetadata.defaultSubgroup = await window.Store.CommunityUtils.getDefaultSubgroup(chatWid);
@@ -782,11 +769,9 @@
                 res.groupMetadata.isDefaultSubgroup = res.groupMetadata.defaultSubgroup;
                 delete res.groupMetadata.defaultSubgroup;
             }
-=======
             res.groupMetadata.iAmAdmin = chat.groupMetadata.participants.iAmAdmin();
             res.groupMetadata.iAmSuperAdmin = chat.groupMetadata.participants.iAmSuperAdmin();
             res.groupMetadata.iAmMember = chat.groupMetadata.participants.iAmMember();
->>>>>>> 1415109d
         }
         
         res.lastMessage = null;
