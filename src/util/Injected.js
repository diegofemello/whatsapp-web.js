--- conflicted
+++ resolved
@@ -80,19 +80,17 @@
         };
     }
 
-<<<<<<< HEAD
-    // VERSION >= 2.2330.X
     const _getLinkPreview = window.mR.findModule('getLinkPreview');
     if (_getLinkPreview && _getLinkPreview[0].getLinkPreview && _getLinkPreview[0].getLinkPreview.length === 0) {
         window.Store.getLinkPreview = _getLinkPreview[0].getLinkPreview;
     } else {
         window.Store.getLinkPreview = () => null;
-=======
+    }
+
     if (window.mR.findModule('ChatCollection')[0] && window.mR.findModule('ChatCollection')[0].ChatCollection) {
         if (typeof window.mR.findModule('ChatCollection')[0].ChatCollection.findImpl === 'undefined' && typeof window.mR.findModule('ChatCollection')[0].ChatCollection._find != 'undefined') {
             window.mR.findModule('ChatCollection')[0].ChatCollection.findImpl = window.mR.findModule('ChatCollection')[0].ChatCollection._find;
         }
->>>>>>> df1b070d
     }
 
     // TODO remove these once everybody has been updated to WWebJS with legacy sessions removed
