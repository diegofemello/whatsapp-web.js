'use strict';

// Exposes the internal Store to the WhatsApp Web client
exports.ExposeStore = (moduleRaidStr) => {
    eval('var moduleRaid = ' + moduleRaidStr);
    // eslint-disable-next-line no-undef
    window.mR = moduleRaid();
    window.Store = Object.assign({}, window.mR.findModule(m => m.default && m.default.Chat)[0].default);
    window.Store.AppState = window.mR.findModule('Socket')[0].Socket;
    window.Store.Conn = window.mR.findModule('Conn')[0].Conn;
    window.Store.BlockContact = window.mR.findModule('blockContact')[0];
    window.Store.Call = window.mR.findModule((module) => module.default && module.default.Call)[0].default.Call;
    window.Store.Cmd = window.mR.findModule('Cmd')[0].Cmd;
    window.Store.CryptoLib = window.mR.findModule('decryptE2EMedia')[0];
    window.Store.DownloadManager = window.mR.findModule('downloadManager')[0].downloadManager;
    window.Store.GroupMetadata = window.mR.findModule('GroupMetadata')[0].default.GroupMetadata;
    window.Store.GroupMetadata.queryAndUpdate = window.mR.findModule('queryAndUpdateGroupMetadataById')[0].queryAndUpdateGroupMetadataById;
    window.Store.Label = window.mR.findModule('LabelCollection')[0].LabelCollection;
    window.Store.ContactCollection = window.mR.findModule('ContactCollection')[0].ContactCollection;
    window.Store.MediaPrep = window.mR.findModule('prepRawMedia')[0];
    window.Store.MediaObject = window.mR.findModule('getOrCreateMediaObject')[0];
    window.Store.NumberInfo = window.mR.findModule('formattedPhoneNumber')[0];
    window.Store.MediaTypes = window.mR.findModule('msgToMediaType')[0];
    window.Store.MediaUpload = window.mR.findModule('uploadMedia')[0];
    window.Store.MsgKey = window.mR.findModule((module) => module.default && module.default.fromString)[0].default;
    window.Store.MessageInfo = window.mR.findModule('sendQueryMsgInfo')[0];
    window.Store.OpaqueData = window.mR.findModule(module => module.default && module.default.createFromData)[0].default;
    window.Store.QueryProduct = window.mR.findModule('queryProduct')[0];
    window.Store.QueryOrder = window.mR.findModule('queryOrder')[0];
    window.Store.SendClear = window.mR.findModule('sendClear')[0];
    window.Store.SendDelete = window.mR.findModule('sendDelete')[0];
    window.Store.SendMessage = window.mR.findModule('addAndSendMsgToChat')[0];
    window.Store.EditMessage = window.mR.findModule('addAndSendMessageEdit')[0];
    window.Store.SendSeen = window.mR.findModule('sendSeen')[0];
    window.Store.User = window.mR.findModule('getMaybeMeUser')[0];
    window.Store.ContactMethods = window.mR.findModule('getUserid')[0];
    window.Store.BusinessProfileCollection = window.mR.findModule('BusinessProfileCollection')[0].BusinessProfileCollection;
    window.Store.UploadUtils = window.mR.findModule((module) => (module.default && module.default.encryptAndUpload) ? module.default : null)[0].default;
    window.Store.UserConstructor = window.mR.findModule((module) => (module.default && module.default.prototype && module.default.prototype.isServer && module.default.prototype.isUser) ? module.default : null)[0].default;
    window.Store.Validators = window.mR.findModule('findLinks')[0];
    window.Store.VCard = window.mR.findModule('vcardFromContactModel')[0];
    window.Store.WidFactory = window.mR.findModule('createWid')[0];
    window.Store.ProfilePic = window.mR.findModule('profilePicResync')[0];
    window.Store.PresenceUtils = window.mR.findModule('sendPresenceAvailable')[0];
    window.Store.ChatState = window.mR.findModule('sendChatStateComposing')[0];
    window.Store.findCommonGroups = window.mR.findModule('findCommonGroups')[0].findCommonGroups;
    window.Store.StatusUtils = window.mR.findModule('setMyStatus')[0];
    window.Store.ConversationMsgs = window.mR.findModule('loadEarlierMsgs')[0];
    window.Store.sendReactionToMsg = window.mR.findModule('sendReactionToMsg')[0].sendReactionToMsg;
    window.Store.createOrUpdateReactionsModule = window.mR.findModule('createOrUpdateReactions')[0];
    window.Store.MsgActionChecks = window.mR.findModule('canSenderRevokeMsg')[0];
    window.Store.QuotedMsg = window.mR.findModule('getQuotedMsgObj')[0];
    window.Store.Socket = window.mR.findModule('deprecatedSendIq')[0];
    window.Store.SocketWap = window.mR.findModule('wap')[0];
    window.Store.SearchContext = window.mR.findModule('getSearchContext')[0].getSearchContext;
    window.Store.DrawerManager = window.mR.findModule('DrawerManager')[0].DrawerManager;
    window.Store.LidUtils = window.mR.findModule('getCurrentLid')[0];
    window.Store.WidToJid = window.mR.findModule('widToUserJid')[0];
    window.Store.JidToWid = window.mR.findModule('userJidToUserWid')[0];
<<<<<<< HEAD
    window.Store.KeepUnkeepMsg = window.mR.findModule('keepMessage')[0];
    window.Store.getChatByMsg = window.mR.findModule('getChat')[0].getChat;
=======
    window.Store.Settings = {
        ...window.mR.findModule('ChatlistPanelState')[0],
        setPushname: window.mR.findModule((m) => m.setPushname && !m.ChatlistPanelState)[0].setPushname
    };
>>>>>>> 7737a0d7
    
    /* eslint-disable no-undef, no-cond-assign */
    window.Store.QueryExist = ((m = window.mR.findModule('queryExists')[0]) ? m.queryExists : window.mR.findModule('queryExist')[0].queryWidExists);
    window.Store.ReplyUtils = (m = window.mR.findModule('canReplyMsg')).length > 0 && m[0];
    /* eslint-enable no-undef, no-cond-assign */

    window.Store.MessageGetter = {
        ...window.mR.findModule((m) => m.Msg && typeof m.Msg === 'function')[0],
        ...window.mR.findModule((m) => m.getMsgByMsgKey && m.msgFindQuery)[0],
        ...window.mR.findModule('getMsgsByMsgIdsAndChatId')[0],
        ...window.mR.findModule('messageFromDbRow')[0]
    };
    window.Store.Ephemeral = {
        getEphemeralFields:
            window.mR.findModule('getEphemeralFields')[0].getEphemeralFields,
        getEphemeralSetting:
            window.mR.findModule('getEphemeralSetting')[0].getEphemeralSetting,
        changeEphemeralDuration:
            window.mR.findModule('changeEphemeralDuration')[0].changeEphemeralDuration
    };
    window.Store.StickerTools = {
        ...window.mR.findModule('toWebpSticker')[0],
        ...window.mR.findModule('addWebpMetadata')[0]
    };
    window.Store.GroupUtils = {
        ...window.mR.findModule('createGroup')[0],
        ...window.mR.findModule('setGroupDescription')[0],
        ...window.mR.findModule('sendExitGroup')[0],
        ...window.mR.findModule('sendSetPicture')[0],
        ...window.mR.findModule('sendForAdminReview')[0]
    };
    window.Store.GroupParticipants = {
        ...window.mR.findModule('promoteParticipants')[0],
        ...window.mR.findModule('sendAddParticipantsRPC')[0]
    };
    window.Store.GroupInvite = {
        ...window.mR.findModule('resetGroupInviteCode')[0],
        ...window.mR.findModule('queryGroupInvite')[0]
    };
    window.Store.GroupInviteV4 = {
        ...window.mR.findModule('queryGroupInviteV4')[0],
        ...window.mR.findModule('sendGroupInviteMessage')[0]
    };
    window.Store.MembershipRequestUtils = {
        ...window.mR.findModule('getMembershipApprovalRequests')[0],
        ...window.mR.findModule('sendMembershipRequestsActionRPC')[0]
    };

    if (!window.Store.Chat._find) {
        window.Store.Chat._find = e => {
            const target = window.Store.Chat.get(e);
            return target ? Promise.resolve(target) : Promise.resolve({
                id: e
            });
        };
    }
    
    // eslint-disable-next-line no-undef
    if ((m = window.mR.findModule('ChatCollection')[0]) && m.ChatCollection && typeof m.ChatCollection.findImpl === 'undefined' && typeof m.ChatCollection._find !== 'undefined') m.ChatCollection.findImpl = m.ChatCollection._find;

    // TODO remove these once everybody has been updated to WWebJS with legacy sessions removed
    const _linkPreview = window.mR.findModule('queryLinkPreview');
    if (_linkPreview && _linkPreview[0] && _linkPreview[0].default) {
        window.Store.Wap = _linkPreview[0].default;
    }

    const _isMDBackend = window.mR.findModule('isMDBackend');
    if(_isMDBackend && _isMDBackend[0] && _isMDBackend[0].isMDBackend) {
        window.Store.MDBackend = _isMDBackend[0].isMDBackend();
    } else {
        window.Store.MDBackend = true;
    }

    const _features = window.mR.findModule('FEATURE_CHANGE_EVENT')[0];
    if(_features) {
        window.Store.Features = _features.LegacyPhoneFeatures;
    }

    /**
     * Target options object description
     * @typedef {Object} TargetOptions
     * @property {string|number} moduleId The name or a key of the target module to search
     * @property {number} index The index value of the target module
     * @property {string} property The function name to get from a module
     */

    /**
     * Function to modify functions
     * @param {TargetOptions} target Options specifying the target function to search for modifying
     * @param {Function} callback Modified function
     */
    window.injectToFunction = (target, callback) => {
        const module = typeof target.moduleId === 'string'
            ? window.mR.findModule(target.moduleId)
            : window.mR.modules[target.moduleId];
        const originalFunction = module[target.index][target.property];
        const modifiedFunction = (...args) => callback(originalFunction, ...args);
        module[target.index][target.property] = modifiedFunction;
    };

    window.injectToFunction({ moduleId: 'mediaTypeFromProtobuf', index: 0, property: 'mediaTypeFromProtobuf' }, (func, ...args) => { const [proto] = args; return proto.locationMessage ? null : func(...args); });

    window.injectToFunction({ moduleId: 'typeAttributeFromProtobuf', index: 0, property: 'typeAttributeFromProtobuf' }, (func, ...args) => { const [proto] = args; return proto.locationMessage || proto.groupInviteMessage ? 'text' : func(...args); });
};

exports.LoadUtils = () => {
    window.WWebJS = {};

    window.WWebJS.sendSeen = async (chatId) => {
        let chat = window.Store.Chat.get(chatId);
        if (chat !== undefined) {
            await window.Store.SendSeen.sendSeen(chat, false);
            return true;
        }
        return false;

    };

    window.WWebJS.sendMessage = async (chat, content, options = {}) => {
        let attOptions = {};
        if (options.attachment) {
            attOptions = options.sendMediaAsSticker
                ? await window.WWebJS.processStickerData(options.attachment)
                : await window.WWebJS.processMediaData(options.attachment, {
                    forceVoice: options.sendAudioAsVoice,
                    forceDocument: options.sendMediaAsDocument,
                    forceGif: options.sendVideoAsGif
                });
            
            if (options.caption){
                attOptions.caption = options.caption; 
            }
            content = options.sendMediaAsSticker ? undefined : attOptions.preview;
            attOptions.isViewOnce = options.isViewOnce;

            delete options.attachment;
            delete options.sendMediaAsSticker;
        }
        let quotedMsgOptions = {};
        if (options.quotedMessageId) {
            let quotedMessage = window.Store.Msg.get(options.quotedMessageId);

            // TODO remove .canReply() once all clients are updated to >= v2.2241.6
            const canReply = window.Store.ReplyUtils ? 
                window.Store.ReplyUtils.canReplyMsg(quotedMessage.unsafe()) : 
                quotedMessage.canReply();

            if (canReply) {
                quotedMsgOptions = quotedMessage.msgContextInfo(chat);
            }
            delete options.quotedMessageId;
        }

        if (options.mentionedJidList) {
            options.mentionedJidList = options.mentionedJidList.map(cId => window.Store.Contact.get(cId).id);
        }

        let locationOptions = {};
        if (options.location) {
            let { latitude, longitude, description, url } = options.location;
            url = window.Store.Validators.findLink(url)?.href;
            url && !description && (description = url);
            locationOptions = {
                type: 'location',
                loc: description,
                lat: latitude,
                lng: longitude,
                clientUrl: url
            };
            delete options.location;
        }

        let _pollOptions = {};
        if (options.poll) {
            const { pollName, pollOptions } = options.poll;
            const { allowMultipleAnswers, messageSecret } = options.poll.options;
            _pollOptions = {
                type: 'poll_creation',
                pollName: pollName,
                pollOptions: pollOptions,
                pollSelectableOptionsCount: allowMultipleAnswers ? 0 : 1,
                messageSecret:
                Array.isArray(messageSecret) && messageSecret.length === 32
                    ? new Uint8Array(messageSecret)
                    : window.crypto.getRandomValues(new Uint8Array(32))
            };
            delete options.poll;
        }

        let vcardOptions = {};
        if (options.contactCard) {
            let contact = window.Store.Contact.get(options.contactCard);
            vcardOptions = {
                body: window.Store.VCard.vcardFromContactModel(contact).vcard,
                type: 'vcard',
                vcardFormattedName: contact.formattedName
            };
            delete options.contactCard;
        } else if (options.contactCardList) {
            let contacts = options.contactCardList.map(c => window.Store.Contact.get(c));
            let vcards = contacts.map(c => window.Store.VCard.vcardFromContactModel(c));
            vcardOptions = {
                type: 'multi_vcard',
                vcardList: vcards,
                body: undefined
            };
            delete options.contactCardList;
        } else if (options.parseVCards && typeof (content) === 'string' && content.startsWith('BEGIN:VCARD')) {
            delete options.parseVCards;
            try {
                const parsed = window.Store.VCard.parseVcard(content);
                if (parsed) {
                    vcardOptions = {
                        type: 'vcard',
                        vcardFormattedName: window.Store.VCard.vcardGetNameFromParsed(parsed)
                    };
                }
            } catch (_) {
                // not a vcard
            }
        }

        if (options.linkPreview) {
            delete options.linkPreview;

            // Not supported yet by WhatsApp Web on MD
            if(!window.Store.MDBackend) {
                const link = window.Store.Validators.findLink(content);
                if (link) {
                    const preview = await window.Store.Wap.queryLinkPreview(link.url);
                    preview.preview = true;
                    preview.subtype = 'url';
                    options = { ...options, ...preview };
                }
            }
        }
        
        let buttonOptions = {};
        if(options.buttons){
            let caption;
            if (options.buttons.type === 'chat') {
                content = options.buttons.body;
                caption = content;
            } else {
                caption = options.caption ? options.caption : ' '; //Caption can't be empty
            }
            buttonOptions = {
                productHeaderImageRejected: false,
                isFromTemplate: false,
                isDynamicReplyButtonsMsg: true,
                title: options.buttons.title ? options.buttons.title : undefined,
                footer: options.buttons.footer ? options.buttons.footer : undefined,
                dynamicReplyButtons: options.buttons.buttons,
                replyButtons: options.buttons.buttons,
                caption: caption
            };
            delete options.buttons;
        }

        let listOptions = {};
        if (options.list) {
            if (window.Store.Conn.platform === 'smba' || window.Store.Conn.platform === 'smbi') {
                throw '[LT01] Whatsapp business can\'t send this yet';
            }
            listOptions = {
                type: 'list',
                footer: options.list.footer,
                list: {
                    ...options.list,
                    listType: 1
                },
                body: options.list.description
            };
            delete options.list;
            delete listOptions.list.footer;
        }

        const meUser = window.Store.User.getMaybeMeUser();
        const isMD = window.Store.MDBackend;
        const newId = await window.Store.MsgKey.newId();
        
        const newMsgId = new window.Store.MsgKey({
            from: meUser,
            to: chat.id,
            id: newId,
            participant: isMD && chat.id.isGroup() ? meUser : undefined,
            selfDir: 'out',
        });

        const extraOptions = options.extraOptions || {};
        delete options.extraOptions;

        const ephemeralFields = window.Store.Ephemeral.getEphemeralFields(chat);

        const message = {
            ...options,
            id: newMsgId,
            ack: 0,
            body: content,
            from: meUser,
            to: chat.id,
            local: true,
            self: 'out',
            t: parseInt(new Date().getTime() / 1000),
            isNewMsg: true,
            type: 'chat',
            ...ephemeralFields,
            ...locationOptions,
            ..._pollOptions,
            ...attOptions,
            ...(attOptions.toJSON ? attOptions.toJSON() : {}),
            ...quotedMsgOptions,
            ...vcardOptions,
            ...buttonOptions,
            ...listOptions,
            ...extraOptions
        };

        await window.Store.SendMessage.addAndSendMsgToChat(chat, message);
        return window.Store.Msg.get(newMsgId._serialized);
    };
	
    window.WWebJS.editMessage = async (msg, content, options = {}) => {

        const extraOptions = options.extraOptions || {};
        delete options.extraOptions;
        
        if (options.mentionedJidList) {
            options.mentionedJidList = options.mentionedJidList.map(cId => window.Store.Contact.get(cId).id);
        }

        if (options.linkPreview) {
            options.linkPreview = null;

            // Not supported yet by WhatsApp Web on MD
            if(!window.Store.MDBackend) {
                const link = window.Store.Validators.findLink(content);
                if (link) {
                    const preview = await window.Store.Wap.queryLinkPreview(link.url);
                    preview.preview = true;
                    preview.subtype = 'url';
                    options = { ...options, ...preview };
                }
            }
        }


        const internalOptions = {
            ...options,
            ...extraOptions
        };

        await window.Store.EditMessage.sendMessageEdit(msg, content, internalOptions);
        return window.Store.Msg.get(msg.id._serialized);
    };

    window.WWebJS.toStickerData = async (mediaInfo) => {
        if (mediaInfo.mimetype == 'image/webp') return mediaInfo;

        const file = window.WWebJS.mediaInfoToFile(mediaInfo);
        const webpSticker = await window.Store.StickerTools.toWebpSticker(file);
        const webpBuffer = await webpSticker.arrayBuffer();
        const data = window.WWebJS.arrayBufferToBase64(webpBuffer);

        return {
            mimetype: 'image/webp',
            data
        };
    };

    window.WWebJS.processStickerData = async (mediaInfo) => {
        if (mediaInfo.mimetype !== 'image/webp') throw new Error('Invalid media type');

        const file = window.WWebJS.mediaInfoToFile(mediaInfo);
        let filehash = await window.WWebJS.getFileHash(file);
        let mediaKey = await window.WWebJS.generateHash(32);

        const controller = new AbortController();
        const uploadedInfo = await window.Store.UploadUtils.encryptAndUpload({
            blob: file,
            type: 'sticker',
            signal: controller.signal,
            mediaKey
        });

        const stickerInfo = {
            ...uploadedInfo,
            clientUrl: uploadedInfo.url,
            deprecatedMms3Url: uploadedInfo.url,
            uploadhash: uploadedInfo.encFilehash,
            size: file.size,
            type: 'sticker',
            filehash
        };

        return stickerInfo;
    };

    window.WWebJS.processMediaData = async (mediaInfo, { forceVoice, forceDocument, forceGif }) => {
        const file = window.WWebJS.mediaInfoToFile(mediaInfo);
        const mData = await window.Store.OpaqueData.createFromData(file, file.type);
        const mediaPrep = window.Store.MediaPrep.prepRawMedia(mData, { asDocument: forceDocument });
        const mediaData = await mediaPrep.waitForPrep();
        const mediaObject = window.Store.MediaObject.getOrCreateMediaObject(mediaData.filehash);

        const mediaType = window.Store.MediaTypes.msgToMediaType({
            type: mediaData.type,
            isGif: mediaData.isGif
        });

        if (forceVoice && mediaData.type === 'audio') {
            mediaData.type = 'ptt';
            const waveform = mediaObject.contentInfo.waveform;
            mediaData.waveform =
                waveform ?? await window.WWebJS.generateWaveform(file);
        }

        if (forceGif && mediaData.type === 'video') {
            mediaData.isGif = true;
        }

        if (forceDocument) {
            mediaData.type = 'document';
        }

        if (!(mediaData.mediaBlob instanceof window.Store.OpaqueData)) {
            mediaData.mediaBlob = await window.Store.OpaqueData.createFromData(mediaData.mediaBlob, mediaData.mediaBlob.type);
        }

        mediaData.renderableUrl = mediaData.mediaBlob.url();
        mediaObject.consolidate(mediaData.toJSON());
        mediaData.mediaBlob.autorelease();

        const uploadedMedia = await window.Store.MediaUpload.uploadMedia({
            mimetype: mediaData.mimetype,
            mediaObject,
            mediaType
        });

        const mediaEntry = uploadedMedia.mediaEntry;
        if (!mediaEntry) {
            throw new Error('upload failed: media entry was not created');
        }

        mediaData.set({
            clientUrl: mediaEntry.mmsUrl,
            deprecatedMms3Url: mediaEntry.deprecatedMms3Url,
            directPath: mediaEntry.directPath,
            mediaKey: mediaEntry.mediaKey,
            mediaKeyTimestamp: mediaEntry.mediaKeyTimestamp,
            filehash: mediaObject.filehash,
            encFilehash: mediaEntry.encFilehash,
            uploadhash: mediaEntry.uploadHash,
            size: mediaObject.size,
            streamingSidecar: mediaEntry.sidecar,
            firstFrameSidecar: mediaEntry.firstFrameSidecar
        });

        return mediaData;
    };

    window.WWebJS.getMessageModel = message => {
        const msg = message.serialize();

        msg.isEphemeral = message.isEphemeral;
        msg.isStatusV3 = message.isStatusV3;
        msg.links = (message.getRawLinks()).map(link => ({
            link: link.href,
            isSuspicious: Boolean(link.suspiciousCharacters && link.suspiciousCharacters.size)
        }));

        if (msg.buttons) {
            msg.buttons = msg.buttons.serialize();
        }
        if (msg.dynamicReplyButtons) {
            msg.dynamicReplyButtons = JSON.parse(JSON.stringify(msg.dynamicReplyButtons));
        }
        if (msg.replyButtons) {
            msg.replyButtons = JSON.parse(JSON.stringify(msg.replyButtons));
        }

        if (typeof msg.id.remote === 'object') {
            msg.id = Object.assign({}, msg.id, { remote: msg.id.remote._serialized });
        }

        delete msg.pendingAckUpdate;

        return msg;
    };


    window.WWebJS.getChatModel = async chat => {

        let res = chat.serialize();
        res.isGroup = chat.isGroup;
        res.formattedTitle = chat.formattedTitle;
        res.isMuted = chat.mute && chat.mute.isMuted;
        res.ephemeralDuration = window.Store.Ephemeral.getEphemeralFields(chat).ephemeralDuration;

        if (chat.groupMetadata) {
            const chatWid = window.Store.WidFactory.createWid(chat.id._serialized);
            await window.Store.GroupMetadata.update(chatWid);
            res.groupMetadata = chat.groupMetadata.serialize();
            res.groupMetadata.iAmAdmin = chat.groupMetadata.participants.iAmAdmin();
            res.groupMetadata.iAmSuperAdmin = chat.groupMetadata.participants.iAmSuperAdmin();
            res.groupMetadata.iAmMember = chat.groupMetadata.participants.iAmMember();
        }
        
        res.lastMessage = null;
        if (res.msgs && res.msgs.length) {
            const lastMessage = chat.lastReceivedKey ? window.Store.Msg.get(chat.lastReceivedKey._serialized) : null;
            if (lastMessage) {
                res.lastMessage = window.WWebJS.getMessageModel(lastMessage);
            }
        }
        
        delete res.msgs;
        delete res.msgUnsyncedButtonReplyMsgs;
        delete res.unsyncedButtonReplies;

        return res;
    };

    window.WWebJS.getChat = async chatId => {
        const chatWid = window.Store.WidFactory.createWid(chatId);
        const chat = await window.Store.Chat.find(chatWid);
        return await window.WWebJS.getChatModel(chat);
    };

    window.WWebJS.getChats = async () => {
        const chats = window.Store.Chat.getModelsArray();

        const chatPromises = chats.map(chat => window.WWebJS.getChatModel(chat));
        return await Promise.all(chatPromises);
    };

    window.WWebJS.getContactModel = contact => {
        let res = contact.serialize();
        res.isBusiness = contact.isBusiness === undefined ? false : contact.isBusiness;

        if (contact.businessProfile) {
            res.businessProfile = contact.businessProfile.serialize();
        }

        // TODO: remove useOldImplementation and its checks once all clients are updated to >= v2.2327.4
        const useOldImplementation
            = window.compareWwebVersions(window.Debug.VERSION, '<', '2.2327.4');

        res.isMe = useOldImplementation
            ? contact.isMe
            : window.Store.ContactMethods.getIsMe(contact);
        res.isUser = useOldImplementation
            ? contact.isUser
            : window.Store.ContactMethods.getIsUser(contact);
        res.isGroup = useOldImplementation
            ? contact.isGroup
            : window.Store.ContactMethods.getIsGroup(contact);
        res.isWAContact = useOldImplementation
            ? contact.isWAContact
            : window.Store.ContactMethods.getIsWAContact(contact);
        res.isMyContact = useOldImplementation
            ? contact.isMyContact
            : window.Store.ContactMethods.getIsMyContact(contact);
        res.isBlocked = contact.isContactBlocked;
        res.userid = useOldImplementation
            ? contact.userid
            : window.Store.ContactMethods.getUserid(contact);
        res.isEnterprise = useOldImplementation
            ? contact.isEnterprise
            : window.Store.ContactMethods.getIsEnterprise(contact);
        res.verifiedName = useOldImplementation
            ? contact.verifiedName
            : window.Store.ContactMethods.getVerifiedName(contact);
        res.verifiedLevel = useOldImplementation
            ? contact.verifiedLevel
            : window.Store.ContactMethods.getVerifiedLevel(contact);
        res.statusMute = useOldImplementation
            ? contact.statusMute
            : window.Store.ContactMethods.getStatusMute(contact);
        res.name = useOldImplementation
            ? contact.name
            : window.Store.ContactMethods.getName(contact);
        res.shortName = useOldImplementation
            ? contact.shortName
            : window.Store.ContactMethods.getShortName(contact);
        res.pushname = useOldImplementation
            ? contact.pushname
            : window.Store.ContactMethods.getPushname(contact);

        return res;
    };

    window.WWebJS.getContact = async contactId => {
        const wid = window.Store.WidFactory.createWid(contactId);
        const contact = await window.Store.Contact.find(wid);
        const bizProfile = await window.Store.BusinessProfileCollection.fetchBizProfile(wid);
        bizProfile.profileOptions && (contact.businessProfile = bizProfile);
        return window.WWebJS.getContactModel(contact);
    };

    window.WWebJS.getContacts = () => {
        const contacts = window.Store.Contact.getModelsArray();
        return contacts.map(contact => window.WWebJS.getContactModel(contact));
    };

    window.WWebJS.mediaInfoToFile = ({ data, mimetype, filename }) => {
        const binaryData = window.atob(data);

        const buffer = new ArrayBuffer(binaryData.length);
        const view = new Uint8Array(buffer);
        for (let i = 0; i < binaryData.length; i++) {
            view[i] = binaryData.charCodeAt(i);
        }

        const blob = new Blob([buffer], { type: mimetype });
        return new File([blob], filename, {
            type: mimetype,
            lastModified: Date.now()
        });
    };

    window.WWebJS.arrayBufferToBase64 = (arrayBuffer) => {
        let binary = '';
        const bytes = new Uint8Array(arrayBuffer);
        const len = bytes.byteLength;
        for (let i = 0; i < len; i++) {
            binary += String.fromCharCode(bytes[i]);
        }
        return window.btoa(binary);
    };

    window.WWebJS.arrayBufferToBase64Async = (arrayBuffer) =>
        new Promise((resolve, reject) => {
            const blob = new Blob([arrayBuffer], {
                type: 'application/octet-stream',
            });
            const fileReader = new FileReader();
            fileReader.onload = () => {
                const [, data] = fileReader.result.split(',');
                resolve(data);
            };
            fileReader.onerror = (e) => reject(e);
            fileReader.readAsDataURL(blob);
        });

    window.WWebJS.getFileHash = async (data) => {
        let buffer = await data.arrayBuffer();
        const hashBuffer = await crypto.subtle.digest('SHA-256', buffer);
        return btoa(String.fromCharCode(...new Uint8Array(hashBuffer)));
    };

    window.WWebJS.generateHash = async (length) => {
        var result = '';
        var characters = 'ABCDEFGHIJKLMNOPQRSTUVWXYZabcdefghijklmnopqrstuvwxyz0123456789';
        var charactersLength = characters.length;
        for (var i = 0; i < length; i++) {
            result += characters.charAt(Math.floor(Math.random() * charactersLength));
        }
        return result;
    };

    /**
     * Referenced from and modified:
     * @see https://github.com/wppconnect-team/wa-js/commit/290ebfefe6021b3d17f7fdfdda5545bb0473b26f
     */
    window.WWebJS.generateWaveform = async (audioFile) => {
        try {
            const audioData = await audioFile.arrayBuffer();
            const audioContext = new AudioContext();
            const audioBuffer = await audioContext.decodeAudioData(audioData);

            const rawData = audioBuffer.getChannelData(0);
            const samples = 64;
            const blockSize = Math.floor(rawData.length / samples);
            const filteredData = [];
            for (let i = 0; i < samples; i++) {
                const blockStart = blockSize * i;
                let sum = 0;
                for (let j = 0; j < blockSize; j++) {
                    sum = sum + Math.abs(rawData[blockStart + j]);
                }
                filteredData.push(sum / blockSize);
            }

            const multiplier = Math.pow(Math.max(...filteredData), -1);
            const normalizedData = filteredData.map((n) => n * multiplier);

            const waveform = new Uint8Array(
                normalizedData.map((n) => Math.floor(100 * n))
            );

            return waveform;
        } catch (e) {
            return undefined;
        }
    };

    window.WWebJS.sendClearChat = async (chatId) => {
        let chat = window.Store.Chat.get(chatId);
        if (chat !== undefined) {
            await window.Store.SendClear.sendClear(chat, false);
            return true;
        }
        return false;
    };

    window.WWebJS.sendDeleteChat = async (chatId) => {
        let chat = window.Store.Chat.get(chatId);
        if (chat !== undefined) {
            await window.Store.SendDelete.sendDelete(chat);
            return true;
        }
        return false;
    };

    window.WWebJS.sendChatstate = async (state, chatId) => {
        if (window.Store.MDBackend) {
            chatId = window.Store.WidFactory.createWid(chatId);
        }
        switch (state) {
        case 'typing':
            await window.Store.ChatState.sendChatStateComposing(chatId);
            break;
        case 'recording':
            await window.Store.ChatState.sendChatStateRecording(chatId);
            break;
        case 'stop':
            await window.Store.ChatState.sendChatStatePaused(chatId);
            break;
        default:
            throw 'Invalid chatstate';
        }

        return true;
    };

    window.WWebJS.getLabelModel = label => {
        let res = label.serialize();
        res.hexColor = label.hexColor;

        return res;
    };

    window.WWebJS.getLabels = () => {
        const labels = window.Store.Label.getModelsArray();
        return labels.map(label => window.WWebJS.getLabelModel(label));
    };

    window.WWebJS.getLabel = (labelId) => {
        const label = window.Store.Label.get(labelId);
        return window.WWebJS.getLabelModel(label);
    };

    window.WWebJS.getChatLabels = async (chatId) => {
        const chat = await window.WWebJS.getChat(chatId);
        return (chat.labels || []).map(id => window.WWebJS.getLabel(id));
    };

    window.WWebJS.getOrderDetail = async (orderId, token, chatId) => {
        const chatWid = window.Store.WidFactory.createWid(chatId);
        return window.Store.QueryOrder.queryOrder(chatWid, orderId, 80, 80, token);
    };

    window.WWebJS.getProductMetadata = async (productId) => {
        let sellerId = window.Store.Conn.wid;
        let product = await window.Store.QueryProduct.queryProduct(sellerId, productId);
        if (product && product.data) {
            return product.data;
        }

        return undefined;
    };

    window.WWebJS.rejectCall = async (peerJid, id) => {
        peerJid = peerJid.split('@')[0] + '@s.whatsapp.net';
        let userId = window.Store.User.getMaybeMeUser().user + '@s.whatsapp.net';
        const stanza = window.Store.SocketWap.wap('call', {
            id: window.Store.SocketWap.generateId(),
            from: window.Store.SocketWap.USER_JID(userId),
            to: window.Store.SocketWap.USER_JID(peerJid),
        }, [
            window.Store.SocketWap.wap('reject', {
                'call-id': id,
                'call-creator': window.Store.SocketWap.USER_JID(peerJid),
                count: '0',
            })
        ]);
        await window.Store.Socket.deprecatedCastStanza(stanza);
    };

    window.WWebJS.cropAndResizeImage = async (media, options = {}) => {
        if (!media.mimetype.includes('image'))
            throw new Error('Media is not an image');

        if (options.mimetype && !options.mimetype.includes('image'))
            delete options.mimetype;

        options = Object.assign({ size: 640, mimetype: media.mimetype, quality: .75, asDataUrl: false }, options);

        const img = await new Promise ((resolve, reject) => {
            const img = new Image();
            img.onload = () => resolve(img);
            img.onerror = reject;
            img.src = `data:${media.mimetype};base64,${media.data}`;
        });

        const sl = Math.min(img.width, img.height);
        const sx = Math.floor((img.width - sl) / 2);
        const sy = Math.floor((img.height - sl) / 2);

        const canvas = document.createElement('canvas');
        canvas.width = options.size;
        canvas.height = options.size;

        const ctx = canvas.getContext('2d');
        ctx.drawImage(img, sx, sy, sl, sl, 0, 0, options.size, options.size);

        const dataUrl = canvas.toDataURL(options.mimetype, options.quality);

        if (options.asDataUrl)
            return dataUrl;

        return Object.assign(media, {
            mimetype: options.mimeType,
            data: dataUrl.replace(`data:${options.mimeType};base64,`, '')
        });
    };

    window.WWebJS.setPicture = async (chatid, media) => {
        const thumbnail = await window.WWebJS.cropAndResizeImage(media, { asDataUrl: true, mimetype: 'image/jpeg', size: 96 });
        const profilePic = await window.WWebJS.cropAndResizeImage(media, { asDataUrl: true, mimetype: 'image/jpeg', size: 640 });

        const chatWid = window.Store.WidFactory.createWid(chatid);
        try {
            const collection = window.Store.ProfilePicThumb.get(chatid);
            if (!collection.canSet()) return;

            const res = await window.Store.GroupUtils.sendSetPicture(chatWid, thumbnail, profilePic);
            return res ? res.status === 200 : false;
        } catch (err) {
            if(err.name === 'ServerStatusCodeError') return false;
            throw err;
        }
    };

    window.WWebJS.deletePicture = async (chatid) => {
        const chatWid = window.Store.WidFactory.createWid(chatid);
        try {
            const collection = window.Store.ProfilePicThumb.get(chatid);
            if (!collection.canDelete()) return;

            const res = await window.Store.GroupUtils.requestDeletePicture(chatWid);
            return res ? res.status === 200 : false;
        } catch (err) {
            if(err.name === 'ServerStatusCodeError') return false;
            throw err;
        }
    };
    
    window.WWebJS.getProfilePicThumbToBase64 = async (chatWid) => {
        const profilePicCollection = await window.Store.ProfilePicThumb.find(chatWid);

        const _readImageAsBase64 = (imageBlob) => {
            return new Promise((resolve) => {
                const reader = new FileReader();
                reader.onloadend = function () {
                    const base64Image = reader.result;
                    if (base64Image == null) {
                        resolve(undefined);
                    } else {
                        const base64Data = base64Image.toString().split(',')[1];
                        resolve(base64Data);
                    }
                };
                reader.readAsDataURL(imageBlob);
            });
        };

        if (profilePicCollection?.img) {
            try {
                const response = await fetch(profilePicCollection.img);
                if (response.ok) {
                    const imageBlob = await response.blob();
                    if (imageBlob) {
                        const base64Image = await _readImageAsBase64(imageBlob);
                        return base64Image;
                    }
                }
            } catch (error) { /* empty */ }
        }
        return undefined;
    };

    window.WWebJS.getAddParticipantsRpcResult = async (groupMetadata, groupWid, participantWid) => {
        const participantLidArgs = groupMetadata?.isLidAddressingMode
            ? {
                phoneNumber: participantWid,
                lid: window.Store.LidUtils.getCurrentLid(participantWid)
            }
            : { phoneNumber: participantWid };

        const iqTo = window.Store.WidToJid.widToGroupJid(groupWid);

        const participantArgs =
            participantLidArgs.lid
                ? [{
                    participantJid: window.Store.WidToJid.widToUserJid(participantLidArgs.lid),
                    phoneNumberMixinArgs: {
                        anyPhoneNumber: window.Store.WidToJid.widToUserJid(participantLidArgs.phoneNumber)
                    }
                }]
                : [{
                    participantJid: window.Store.WidToJid.widToUserJid(participantLidArgs.phoneNumber)
                }];

        let rpcResult, resultArgs;
        const isOldImpl = window.compareWwebVersions(window.Debug.VERSION, '<=', '2.2335.9');
        const data = {
            name: undefined,
            code: undefined,
            inviteV4Code: undefined,
            inviteV4CodeExp: undefined
        };

        try {
            rpcResult = await window.Store.GroupParticipants.sendAddParticipantsRPC({ participantArgs, iqTo });
            resultArgs = isOldImpl
                ? rpcResult.value.addParticipant[0].addParticipantsParticipantMixins
                : rpcResult.value.addParticipant[0]
                    .addParticipantsParticipantAddedOrNonRegisteredWaUserParticipantErrorLidResponseMixinGroup
                    .value
                    .addParticipantsParticipantMixins;
        } catch (err) {
            data.code = 400;
            return data;
        }

        if (rpcResult.name === 'AddParticipantsResponseSuccess') {
            const code = resultArgs?.value.error ?? '200';
            data.name = resultArgs?.name;
            data.code = +code;
            data.inviteV4Code = resultArgs?.value.addRequestCode;
            data.inviteV4CodeExp = resultArgs?.value.addRequestExpiration?.toString();
        }

        else if (rpcResult.name === 'AddParticipantsResponseClientError') {
            const { code: code } = rpcResult.value.errorAddParticipantsClientErrors.value;
            data.code = +code;
        }

        else if (rpcResult.name === 'AddParticipantsResponseServerError') {
            const { code: code } = rpcResult.value.errorServerErrors.value;
            data.code = +code;
        }

        return data;
    };

    window.WWebJS.membershipRequestAction = async (groupId, action, requesterIds, sleep) => {
        const groupWid = window.Store.WidFactory.createWid(groupId);
        const group = await window.Store.Chat.find(groupWid);
        const toApprove = action === 'Approve';
        let membershipRequests;
        let response;
        let result = [];

        await window.Store.GroupMetadata.queryAndUpdate(groupWid);

        if (!requesterIds?.length) {
            membershipRequests = group.groupMetadata.membershipApprovalRequests._models.map(({ id }) => id);
        } else {
            !Array.isArray(requesterIds) && (requesterIds = [requesterIds]);
            membershipRequests = requesterIds.map(r => window.Store.WidFactory.createWid(r));
        }

        if (!membershipRequests.length) return [];

        const participantArgs = membershipRequests.map(m => ({
            participantArgs: [
                {
                    participantJid: window.Store.WidToJid.widToUserJid(m)
                }
            ]
        }));

        const groupJid = window.Store.WidToJid.widToGroupJid(groupWid);
        
        const _getSleepTime = (sleep) => {
            if (!Array.isArray(sleep) || (sleep.length === 2 && sleep[0] === sleep[1])) {
                return sleep;
            }
            if (sleep.length === 1) {
                return sleep[0];
            }
            sleep[1] - sleep[0] < 100 && (sleep[0] = sleep[1]) && (sleep[1] += 100);
            return Math.floor(Math.random() * (sleep[1] - sleep[0] + 1)) + sleep[0];
        };

        const membReqResCodes = {
            default: `An unknown error occupied while ${toApprove ? 'approving' : 'rejecting'} the participant membership request`,
            400: 'ParticipantNotFoundError',
            401: 'ParticipantNotAuthorizedError',
            403: 'ParticipantForbiddenError',
            404: 'ParticipantRequestNotFoundError',
            408: 'ParticipantTemporarilyBlockedError',
            409: 'ParticipantConflictError',
            412: 'ParticipantParentLinkedGroupsResourceConstraintError',
            500: 'ParticipantResourceConstraintError'
        };

        try {
            for (const participant of participantArgs) {
                response = await window.Store.MembershipRequestUtils.sendMembershipRequestsActionRPC({
                    iqTo: groupJid,
                    [toApprove ? 'approveArgs' : 'rejectArgs']: participant
                });

                if (response.name === 'MembershipRequestsActionResponseSuccess') {
                    const value = toApprove
                        ? response.value.membershipRequestsActionApprove
                        : response.value.membershipRequestsActionReject;
                    if (value?.participant) {
                        const [_] = value.participant.map(p => {
                            const error = toApprove
                                ? value.participant[0].membershipRequestsActionAcceptParticipantMixins?.value.error
                                : value.participant[0].membershipRequestsActionRejectParticipantMixins?.value.error;
                            return {
                                requesterId: window.Store.WidFactory.createWid(p.jid)._serialized,
                                ...(error
                                    ? { error: +error, message: membReqResCodes[error] || membReqResCodes.default }
                                    : { message: `${toApprove ? 'Approved' : 'Rejected'} successfully` })
                            };
                        });
                        _ && result.push(_);
                    }
                } else {
                    result.push({
                        requesterId: window.Store.JidToWid.userJidToUserWid(participant.participantArgs[0].participantJid)._serialized,
                        message: 'ServerStatusCodeError'
                    });
                }

                sleep &&
                    participantArgs.length > 1 &&
                    participantArgs.indexOf(participant) !== participantArgs.length - 1 &&
                    (await new Promise((resolve) => setTimeout(resolve, _getSleepTime(sleep))));
            }
            return result;
        } catch (err) {
            return [];
        }
    };

    window.WWebJS.keepUnkeepMessage = async (msgId, action, options = {}) => {
        const msg = window.Store.Msg.get(msgId);
        if (!msg) return false;
        
        const chat = window.Store.getChatByMsg(msg);
        const isMessageExpirationModeOn = window.Store.Ephemeral.getEphemeralSetting(chat) > 0;
        if (!isMessageExpirationModeOn) return false;

        const toKeepMsg = action === 'Keep';
        const { deleteExpired = true } = options;

        const response = toKeepMsg
            ? await window.Store.KeepUnkeepMsg.keepMessage(msg, 3)
            : await window.Store.KeepUnkeepMsg.undoKeepMessage(msg, { deleteExpired }, 3);
        return response.messageSendResult === 'OK';
    };
};<|MERGE_RESOLUTION|>--- conflicted
+++ resolved
@@ -57,21 +57,18 @@
     window.Store.LidUtils = window.mR.findModule('getCurrentLid')[0];
     window.Store.WidToJid = window.mR.findModule('widToUserJid')[0];
     window.Store.JidToWid = window.mR.findModule('userJidToUserWid')[0];
-<<<<<<< HEAD
     window.Store.KeepUnkeepMsg = window.mR.findModule('keepMessage')[0];
-    window.Store.getChatByMsg = window.mR.findModule('getChat')[0].getChat;
-=======
-    window.Store.Settings = {
-        ...window.mR.findModule('ChatlistPanelState')[0],
-        setPushname: window.mR.findModule((m) => m.setPushname && !m.ChatlistPanelState)[0].setPushname
-    };
->>>>>>> 7737a0d7
+    window.Store.Chat.getChatByMsg = window.mR.findModule('getChat')[0].getChat;
     
     /* eslint-disable no-undef, no-cond-assign */
     window.Store.QueryExist = ((m = window.mR.findModule('queryExists')[0]) ? m.queryExists : window.mR.findModule('queryExist')[0].queryWidExists);
     window.Store.ReplyUtils = (m = window.mR.findModule('canReplyMsg')).length > 0 && m[0];
     /* eslint-enable no-undef, no-cond-assign */
 
+    window.Store.Settings = {
+        ...window.mR.findModule('ChatlistPanelState')[0],
+        setPushname: window.mR.findModule((m) => m.setPushname && !m.ChatlistPanelState)[0].setPushname
+    };
     window.Store.MessageGetter = {
         ...window.mR.findModule((m) => m.Msg && typeof m.Msg === 'function')[0],
         ...window.mR.findModule((m) => m.getMsgByMsgKey && m.msgFindQuery)[0],
@@ -1123,7 +1120,7 @@
         const msg = window.Store.Msg.get(msgId);
         if (!msg) return false;
         
-        const chat = window.Store.getChatByMsg(msg);
+        const chat = window.Store.Chat.getChatByMsg(msg);
         const isMessageExpirationModeOn = window.Store.Ephemeral.getEphemeralSetting(chat) > 0;
         if (!isMessageExpirationModeOn) return false;
 
