'use strict';

// Exposes the internal Store to the WhatsApp Web client
exports.ExposeStore = (moduleRaidStr) => {
    eval('var moduleRaid = ' + moduleRaidStr);
    // eslint-disable-next-line no-undef
    window.mR = moduleRaid();
    window.Store = Object.assign({}, window.mR.findModule(m => m.default && m.default.Chat)[0].default);
    window.Store.AppState = window.mR.findModule('Socket')[0].Socket;
    window.Store.Conn = window.mR.findModule('Conn')[0].Conn;
    window.Store.BlockContact = window.mR.findModule('blockContact')[0];
    window.Store.Call = window.mR.findModule((module) => module.default && module.default.Call)[0].default.Call;
    window.Store.Cmd = window.mR.findModule('Cmd')[0].Cmd;
    window.Store.CryptoLib = window.mR.findModule('decryptE2EMedia')[0];
    window.Store.DownloadManager = window.mR.findModule('downloadManager')[0].downloadManager;
    window.Store.GroupMetadata = window.mR.findModule('GroupMetadata')[0].default.GroupMetadata;
    window.Store.GroupMetadata.queryAndUpdate = window.mR.findModule('queryAndUpdateGroupMetadataById')[0].queryAndUpdateGroupMetadataById;
    window.Store.Invite = window.mR.findModule('resetGroupInviteCode')[0];
    window.Store.InviteInfo = window.mR.findModule('queryGroupInvite')[0];
    window.Store.Label = window.mR.findModule('LabelCollection')[0].LabelCollection;
    window.Store.MediaPrep = window.mR.findModule('prepRawMedia')[0];
    window.Store.MediaObject = window.mR.findModule('getOrCreateMediaObject')[0];
    window.Store.NumberInfo = window.mR.findModule('formattedPhoneNumber')[0];
    window.Store.MediaTypes = window.mR.findModule('msgToMediaType')[0];
    window.Store.MediaUpload = window.mR.findModule('uploadMedia')[0];
    window.Store.MsgKey = window.mR.findModule((module) => module.default && module.default.fromString)[0].default;
    window.Store.MessageInfo = window.mR.findModule('sendQueryMsgInfo')[0];
    window.Store.OpaqueData = window.mR.findModule(module => module.default && module.default.createFromData)[0].default;
    window.Store.QueryExist = window.mR.findModule('queryExists')[0] ? window.mR.findModule('queryExists')[0].queryExists : window.mR.findModule('queryExist')[0].queryWidExists;
    window.Store.QueryProduct = window.mR.findModule('queryProduct')[0];
    window.Store.QueryOrder = window.mR.findModule('queryOrder')[0];
    window.Store.SendClear = window.mR.findModule('sendClear')[0];
    window.Store.SendDelete = window.mR.findModule('sendDelete')[0];
    window.Store.SendMessage = window.mR.findModule('addAndSendMsgToChat')[0];
    window.Store.EditMessage = window.mR.findModule('addAndSendMessageEdit')[0];
    window.Store.SendSeen = window.mR.findModule('sendSeen')[0];
    window.Store.User = window.mR.findModule('getMaybeMeUser')[0];
    window.Store.ContactMethods = window.mR.findModule('getUserid')[0];
    window.Store.BusinessProfileCollection = window.mR.findModule('BusinessProfileCollection')[0].BusinessProfileCollection;
    window.Store.CommunityCollection = window.mR.findModule((m) => m.default && m.default._handleIsParentGroupChange)[0].default;
    window.Store.UploadUtils = window.mR.findModule((module) => (module.default && module.default.encryptAndUpload) ? module.default : null)[0].default;
    window.Store.UserConstructor = window.mR.findModule((module) => (module.default && module.default.prototype && module.default.prototype.isServer && module.default.prototype.isUser) ? module.default : null)[0].default;
    window.Store.Validators = window.mR.findModule('findLinks')[0];
    window.Store.VCard = window.mR.findModule('vcardFromContactModel')[0];
    window.Store.WidFactory = window.mR.findModule('createWid')[0];
    window.Store.ProfilePic = window.mR.findModule('profilePicResync')[0];
    window.Store.PresenceUtils = window.mR.findModule('sendPresenceAvailable')[0];
    window.Store.ChatState = window.mR.findModule('sendChatStateComposing')[0];
    window.Store.JoinInviteV4 = window.mR.findModule('queryGroupInviteV4')[0];
    window.Store.findCommonGroups = window.mR.findModule('findCommonGroups')[0].findCommonGroups;
    window.Store.StatusUtils = window.mR.findModule('setMyStatus')[0];
    window.Store.ConversationMsgs = window.mR.findModule('loadEarlierMsgs')[0];
    window.Store.sendReactionToMsg = window.mR.findModule('sendReactionToMsg')[0].sendReactionToMsg;
    window.Store.createOrUpdateReactionsModule = window.mR.findModule('createOrUpdateReactions')[0];
    window.Store.EphemeralFields = window.mR.findModule('getEphemeralFields')[0];
    window.Store.ReplyUtils = window.mR.findModule('canReplyMsg').length > 0 && window.mR.findModule('canReplyMsg')[0];
    window.Store.MsgActionChecks = window.mR.findModule('canSenderRevokeMsg')[0];
    window.Store.QuotedMsg = window.mR.findModule('getQuotedMsgObj')[0];
    window.Store.Socket = window.mR.findModule('deprecatedSendIq')[0];
    window.Store.SocketWap = window.mR.findModule('wap')[0];
    window.Store.SearchContext = window.mR.findModule('getSearchContext')[0].getSearchContext;
    window.Store.DrawerManager = window.mR.findModule('DrawerManager')[0].DrawerManager;
    window.Store.WidToJid = window.mR.findModule('widToUserJid')[0];
    window.Store.JidToWid = window.mR.findModule('userJidToUserWid')[0];
    window.Store.StickerTools = {
        ...window.mR.findModule('toWebpSticker')[0],
        ...window.mR.findModule('addWebpMetadata')[0]
    };
    window.Store.GroupUtils = {
        ...window.mR.findModule('createGroup')[0],
        ...window.mR.findModule('setGroupDescription')[0],
        ...window.mR.findModule('leaveGroup')[0],
        ...window.mR.findModule('sendSetPicture')[0]
    };
<<<<<<< HEAD
    window.Store.GroupParticipants = {
        ...window.mR.findModule('promoteParticipants')[0],
        ...window.mR.findModule('sendRemoveParticipantsRPC')[0],
        ...window.mR.findModule('updateGroupParticipantTableWithoutDeviceSyncJob')[0]
    };
    window.Store.CommunityUtils = {
        ...window.mR.findModule('getDefaultSubgroup')[0],
        ...window.mR.findModule('sendCreateCommunity')[0],
        ...window.mR.findModule('queryAndUpdateCommunityParticipants')[0],
        ...window.mR.findModule('getCommunityParticipants')[0],
        ...window.mR.findModule('sendPromoteDemoteAdminRPC')[0]
=======
    window.Store.MembershipRequestUtils = {
        ...window.mR.findModule('getMembershipApprovalRequests')[0],
        ...window.mR.findModule('sendMembershipRequestsActionRPC')[0]
>>>>>>> 56320c88
    };

    if (!window.Store.Chat._find) {
        window.Store.Chat._find = e => {
            const target = window.Store.Chat.get(e);
            return target ? Promise.resolve(target) : Promise.resolve({
                id: e
            });
        };
    }

    // eslint-disable-next-line no-undef
    if ((m = window.mR.findModule('ChatCollection')[0]) && m.ChatCollection && typeof m.ChatCollection.findImpl === 'undefined' && typeof m.ChatCollection._find !== 'undefined') m.ChatCollection.findImpl = m.ChatCollection._find;

    // TODO remove these once everybody has been updated to WWebJS with legacy sessions removed
    const _linkPreview = window.mR.findModule('queryLinkPreview');
    if (_linkPreview && _linkPreview[0] && _linkPreview[0].default) {
        window.Store.Wap = _linkPreview[0].default;
    }

    const _isMDBackend = window.mR.findModule('isMDBackend');
    if(_isMDBackend && _isMDBackend[0] && _isMDBackend[0].isMDBackend) {
        window.Store.MDBackend = _isMDBackend[0].isMDBackend();
    } else {
        window.Store.MDBackend = true;
    }

    const _features = window.mR.findModule('FEATURE_CHANGE_EVENT')[0];
    if(_features) {
        window.Store.Features = _features.LegacyPhoneFeatures;
    }

    /**
     * Target options object description
     * @typedef {Object} TargetOptions
     * @property {string|number} moduleId The name or a key of the target module to search
     * @property {number} index The index value of the target module
     * @property {string} property The function name to get from a module
     */

    /**
     * Function to modify functions
     * @param {TargetOptions} target Options specifying the target function to search for modifying
     * @param {Function} callback Modified function
     */
    window.injectToFunction = (target, callback) => {
        const module = typeof target.moduleId === 'string'
            ? window.mR.findModule(target.moduleId)
            : window.mR.modules[target.moduleId];
        const originalFunction = module[target.index][target.property];
        const modifiedFunction = (...args) => callback(originalFunction, ...args);
        module[target.index][target.property] = modifiedFunction;
    };
    
    window.injectToFunction({ moduleId: 'mediaTypeFromProtobuf', index: 0, property: 'mediaTypeFromProtobuf' }, (func, ...args) => { const [proto] = args; return proto.locationMessage ? null : func(...args); });

    window.injectToFunction({ moduleId: 'typeAttributeFromProtobuf', index: 0, property: 'typeAttributeFromProtobuf' }, (func, ...args) => { const [proto] = args; return proto.locationMessage ? 'text' : func(...args); });
};

exports.LoadUtils = () => {
    window.WWebJS = {};

    window.WWebJS.sendSeen = async (chatId) => {
        let chat = window.Store.Chat.get(chatId);
        if (chat !== undefined) {
            await window.Store.SendSeen.sendSeen(chat, false);
            return true;
        }
        return false;

    };

    window.WWebJS.sendMessage = async (chat, content, options = {}) => {
        let attOptions = {};
        if (options.attachment) {
            attOptions = options.sendMediaAsSticker
                ? await window.WWebJS.processStickerData(options.attachment)
                : await window.WWebJS.processMediaData(options.attachment, {
                    forceVoice: options.sendAudioAsVoice,
                    forceDocument: options.sendMediaAsDocument,
                    forceGif: options.sendVideoAsGif
                });
            
            if (options.caption){
                attOptions.caption = options.caption; 
            }
            content = options.sendMediaAsSticker ? undefined : attOptions.preview;
            attOptions.isViewOnce = options.isViewOnce;

            delete options.attachment;
            delete options.sendMediaAsSticker;
        }
        let quotedMsgOptions = {};
        if (options.quotedMessageId) {
            let quotedMessage = window.Store.Msg.get(options.quotedMessageId);

            // TODO remove .canReply() once all clients are updated to >= v2.2241.6
            const canReply = window.Store.ReplyUtils ? 
                window.Store.ReplyUtils.canReplyMsg(quotedMessage.unsafe()) : 
                quotedMessage.canReply();

            if (canReply) {
                quotedMsgOptions = quotedMessage.msgContextInfo(chat);
            }
            delete options.quotedMessageId;
        }

        if (options.mentionedJidList) {
            options.mentionedJidList = options.mentionedJidList.map(cId => window.Store.Contact.get(cId).id);
        }

        let locationOptions = {};
        if (options.location) {
            let { latitude, longitude, description, url } = options.location;
            url = window.Store.Validators.findLink(url)?.href;
            url && !description && (description = url);
            locationOptions = {
                type: 'location',
                loc: description,
                lat: latitude,
                lng: longitude,
                clientUrl: url
            };
            delete options.location;
        }

        let vcardOptions = {};
        if (options.contactCard) {
            let contact = window.Store.Contact.get(options.contactCard);
            vcardOptions = {
                body: window.Store.VCard.vcardFromContactModel(contact).vcard,
                type: 'vcard',
                vcardFormattedName: contact.formattedName
            };
            delete options.contactCard;
        } else if (options.contactCardList) {
            let contacts = options.contactCardList.map(c => window.Store.Contact.get(c));
            let vcards = contacts.map(c => window.Store.VCard.vcardFromContactModel(c));
            vcardOptions = {
                type: 'multi_vcard',
                vcardList: vcards,
                body: undefined
            };
            delete options.contactCardList;
        } else if (options.parseVCards && typeof (content) === 'string' && content.startsWith('BEGIN:VCARD')) {
            delete options.parseVCards;
            try {
                const parsed = window.Store.VCard.parseVcard(content);
                if (parsed) {
                    vcardOptions = {
                        type: 'vcard',
                        vcardFormattedName: window.Store.VCard.vcardGetNameFromParsed(parsed)
                    };
                }
            } catch (_) {
                // not a vcard
            }
        }

        if (options.linkPreview) {
            delete options.linkPreview;

            // Not supported yet by WhatsApp Web on MD
            if(!window.Store.MDBackend) {
                const link = window.Store.Validators.findLink(content);
                if (link) {
                    const preview = await window.Store.Wap.queryLinkPreview(link.url);
                    preview.preview = true;
                    preview.subtype = 'url';
                    options = { ...options, ...preview };
                }
            }
        }
        
        let buttonOptions = {};
        if(options.buttons){
            let caption;
            if (options.buttons.type === 'chat') {
                content = options.buttons.body;
                caption = content;
            } else {
                caption = options.caption ? options.caption : ' '; //Caption can't be empty
            }
            buttonOptions = {
                productHeaderImageRejected: false,
                isFromTemplate: false,
                isDynamicReplyButtonsMsg: true,
                title: options.buttons.title ? options.buttons.title : undefined,
                footer: options.buttons.footer ? options.buttons.footer : undefined,
                dynamicReplyButtons: options.buttons.buttons,
                replyButtons: options.buttons.buttons,
                caption: caption
            };
            delete options.buttons;
        }

        let listOptions = {};
        if (options.list) {
            if (window.Store.Conn.platform === 'smba' || window.Store.Conn.platform === 'smbi') {
                throw '[LT01] Whatsapp business can\'t send this yet';
            }
            listOptions = {
                type: 'list',
                footer: options.list.footer,
                list: {
                    ...options.list,
                    listType: 1
                },
                body: options.list.description
            };
            delete options.list;
            delete listOptions.list.footer;
        }

        const meUser = window.Store.User.getMaybeMeUser();
        const isMD = window.Store.MDBackend;
        const newId = await window.Store.MsgKey.newId();
        
        const newMsgId = new window.Store.MsgKey({
            from: meUser,
            to: chat.id,
            id: newId,
            participant: isMD && chat.id.isGroup() ? meUser : undefined,
            selfDir: 'out',
        });

        const extraOptions = options.extraOptions || {};
        delete options.extraOptions;

        const ephemeralFields = window.Store.EphemeralFields.getEphemeralFields(chat);

        const message = {
            ...options,
            id: newMsgId,
            ack: 0,
            body: content,
            from: meUser,
            to: chat.id,
            local: true,
            self: 'out',
            t: parseInt(new Date().getTime() / 1000),
            isNewMsg: true,
            type: 'chat',
            ...ephemeralFields,
            ...locationOptions,
            ...attOptions,
            ...(attOptions.toJSON ? attOptions.toJSON() : {}),
            ...quotedMsgOptions,
            ...vcardOptions,
            ...buttonOptions,
            ...listOptions,
            ...extraOptions
        };

        await window.Store.SendMessage.addAndSendMsgToChat(chat, message);
        return window.Store.Msg.get(newMsgId._serialized);
    };
	
    window.WWebJS.editMessage = async (msg, content, options = {}) => {

        const extraOptions = options.extraOptions || {};
        delete options.extraOptions;
        
        if (options.mentionedJidList) {
            options.mentionedJidList = options.mentionedJidList.map(cId => window.Store.Contact.get(cId).id);
        }

        if (options.linkPreview) {
            options.linkPreview = null;

            // Not supported yet by WhatsApp Web on MD
            if(!window.Store.MDBackend) {
                const link = window.Store.Validators.findLink(content);
                if (link) {
                    const preview = await window.Store.Wap.queryLinkPreview(link.url);
                    preview.preview = true;
                    preview.subtype = 'url';
                    options = { ...options, ...preview };
                }
            }
        }


        const internalOptions = {
            ...options,
            ...extraOptions
        };

        await window.Store.EditMessage.sendMessageEdit(msg, content, internalOptions);
        return window.Store.Msg.get(msg.id._serialized);
    };

    window.WWebJS.toStickerData = async (mediaInfo) => {
        if (mediaInfo.mimetype == 'image/webp') return mediaInfo;

        const file = window.WWebJS.mediaInfoToFile(mediaInfo);
        const webpSticker = await window.Store.StickerTools.toWebpSticker(file);
        const webpBuffer = await webpSticker.arrayBuffer();
        const data = window.WWebJS.arrayBufferToBase64(webpBuffer);

        return {
            mimetype: 'image/webp',
            data
        };
    };

    window.WWebJS.processStickerData = async (mediaInfo) => {
        if (mediaInfo.mimetype !== 'image/webp') throw new Error('Invalid media type');

        const file = window.WWebJS.mediaInfoToFile(mediaInfo);
        let filehash = await window.WWebJS.getFileHash(file);
        let mediaKey = await window.WWebJS.generateHash(32);

        const controller = new AbortController();
        const uploadedInfo = await window.Store.UploadUtils.encryptAndUpload({
            blob: file,
            type: 'sticker',
            signal: controller.signal,
            mediaKey
        });

        const stickerInfo = {
            ...uploadedInfo,
            clientUrl: uploadedInfo.url,
            deprecatedMms3Url: uploadedInfo.url,
            uploadhash: uploadedInfo.encFilehash,
            size: file.size,
            type: 'sticker',
            filehash
        };

        return stickerInfo;
    };

    window.WWebJS.processMediaData = async (mediaInfo, { forceVoice, forceDocument, forceGif }) => {
        const file = window.WWebJS.mediaInfoToFile(mediaInfo);
        const mData = await window.Store.OpaqueData.createFromData(file, file.type);
        const mediaPrep = window.Store.MediaPrep.prepRawMedia(mData, { asDocument: forceDocument });
        const mediaData = await mediaPrep.waitForPrep();
        const mediaObject = window.Store.MediaObject.getOrCreateMediaObject(mediaData.filehash);

        const mediaType = window.Store.MediaTypes.msgToMediaType({
            type: mediaData.type,
            isGif: mediaData.isGif
        });

        if (forceVoice && mediaData.type === 'audio') {
            mediaData.type = 'ptt';
            const waveform = mediaObject.contentInfo.waveform;
            mediaData.waveform =
                waveform ?? await window.WWebJS.generateWaveform(file);
        }

        if (forceGif && mediaData.type === 'video') {
            mediaData.isGif = true;
        }

        if (forceDocument) {
            mediaData.type = 'document';
        }

        if (!(mediaData.mediaBlob instanceof window.Store.OpaqueData)) {
            mediaData.mediaBlob = await window.Store.OpaqueData.createFromData(mediaData.mediaBlob, mediaData.mediaBlob.type);
        }

        mediaData.renderableUrl = mediaData.mediaBlob.url();
        mediaObject.consolidate(mediaData.toJSON());
        mediaData.mediaBlob.autorelease();

        const uploadedMedia = await window.Store.MediaUpload.uploadMedia({
            mimetype: mediaData.mimetype,
            mediaObject,
            mediaType
        });

        const mediaEntry = uploadedMedia.mediaEntry;
        if (!mediaEntry) {
            throw new Error('upload failed: media entry was not created');
        }

        mediaData.set({
            clientUrl: mediaEntry.mmsUrl,
            deprecatedMms3Url: mediaEntry.deprecatedMms3Url,
            directPath: mediaEntry.directPath,
            mediaKey: mediaEntry.mediaKey,
            mediaKeyTimestamp: mediaEntry.mediaKeyTimestamp,
            filehash: mediaObject.filehash,
            encFilehash: mediaEntry.encFilehash,
            uploadhash: mediaEntry.uploadHash,
            size: mediaObject.size,
            streamingSidecar: mediaEntry.sidecar,
            firstFrameSidecar: mediaEntry.firstFrameSidecar
        });

        return mediaData;
    };

    window.WWebJS.getMessageModel = message => {
        const msg = message.serialize();

        msg.isEphemeral = message.isEphemeral;
        msg.isStatusV3 = message.isStatusV3;
        msg.links = (message.getRawLinks()).map(link => ({
            link: link.href,
            isSuspicious: Boolean(link.suspiciousCharacters && link.suspiciousCharacters.size)
        }));

        if (msg.buttons) {
            msg.buttons = msg.buttons.serialize();
        }
        if (msg.dynamicReplyButtons) {
            msg.dynamicReplyButtons = JSON.parse(JSON.stringify(msg.dynamicReplyButtons));
        }
        if (msg.replyButtons) {
            msg.replyButtons = JSON.parse(JSON.stringify(msg.replyButtons));
        }

        if (typeof msg.id.remote === 'object') {
            msg.id = Object.assign({}, msg.id, { remote: msg.id.remote._serialized });
        }

        delete msg.pendingAckUpdate;

        return msg;
    };


    window.WWebJS.getChatModel = async chat => {

        let res = chat.serialize();
        res.isGroup = chat.isGroup;
        res.formattedTitle = chat.formattedTitle;
        res.isMuted = chat.mute && chat.mute.isMuted;

        if (chat.groupMetadata) {
            const chatWid = window.Store.WidFactory.createWid(chat.id._serialized);
            await window.Store.GroupMetadata.update(chatWid);
            res.groupMetadata = chat.groupMetadata.serialize();
            if (res.groupMetadata.isParentGroup) {
                res.groupMetadata.isDefaultSubgroup = res.groupMetadata.defaultSubgroup;
                res.groupMetadata.defaultSubgroup = await window.Store.CommunityUtils.getDefaultSubgroup(chatWid);
            } else if (res.groupMetadata.defaultSubgroup) {
                res.groupMetadata.isDefaultSubgroup = res.groupMetadata.defaultSubgroup;
                delete res.groupMetadata.defaultSubgroup;
            }
        }
        
        res.lastMessage = null;
        if (res.msgs && res.msgs.length) {
            const lastMessage = chat.lastReceivedKey ? window.Store.Msg.get(chat.lastReceivedKey._serialized) : null;
            if (lastMessage) {
                res.lastMessage = window.WWebJS.getMessageModel(lastMessage);
            }
        }
        
        delete res.msgs;
        delete res.msgUnsyncedButtonReplyMsgs;
        delete res.unsyncedButtonReplies;

        return res;
    };

    window.WWebJS.getChat = async chatId => {
        const chatWid = window.Store.WidFactory.createWid(chatId);
        const chat = await window.Store.Chat.find(chatWid);
        return await window.WWebJS.getChatModel(chat);
    };

    window.WWebJS.getChats = async () => {
        const chats = window.Store.Chat.getModelsArray();

        const chatPromises = chats.map(chat => window.WWebJS.getChatModel(chat));
        return await Promise.all(chatPromises);
    };

    window.WWebJS.getContactModel = contact => {
        let res = contact.serialize();
        res.isBusiness = contact.isBusiness === undefined ? false : contact.isBusiness;

        if (contact.businessProfile) {
            res.businessProfile = contact.businessProfile.serialize();
        }

        // TODO: remove useOldImplementation and its checks once all clients are updated to >= v2.2327.4
        const useOldImplementation
            = window.compareWwebVersions(window.Debug.VERSION, '<', '2.2327.4');

        res.isMe = useOldImplementation
            ? contact.isMe
            : window.Store.ContactMethods.getIsMe(contact);
        res.isUser = useOldImplementation
            ? contact.isUser
            : window.Store.ContactMethods.getIsUser(contact);
        res.isGroup = useOldImplementation
            ? contact.isGroup
            : window.Store.ContactMethods.getIsGroup(contact);
        res.isWAContact = useOldImplementation
            ? contact.isWAContact
            : window.Store.ContactMethods.getIsWAContact(contact);
        res.isMyContact = useOldImplementation
            ? contact.isMyContact
            : window.Store.ContactMethods.getIsMyContact(contact);
        res.isBlocked = contact.isContactBlocked;
        res.userid = useOldImplementation
            ? contact.userid
            : window.Store.ContactMethods.getUserid(contact);
        res.isEnterprise = useOldImplementation
            ? contact.isEnterprise
            : window.Store.ContactMethods.getIsEnterprise(contact);
        res.verifiedName = useOldImplementation
            ? contact.verifiedName
            : window.Store.ContactMethods.getVerifiedName(contact);
        res.verifiedLevel = useOldImplementation
            ? contact.verifiedLevel
            : window.Store.ContactMethods.getVerifiedLevel(contact);
        res.statusMute = useOldImplementation
            ? contact.statusMute
            : window.Store.ContactMethods.getStatusMute(contact);
        res.name = useOldImplementation
            ? contact.name
            : window.Store.ContactMethods.getName(contact);
        res.shortName = useOldImplementation
            ? contact.shortName
            : window.Store.ContactMethods.getShortName(contact);
        res.pushname = useOldImplementation
            ? contact.pushname
            : window.Store.ContactMethods.getPushname(contact);

        return res;
    };

    window.WWebJS.getContact = async contactId => {
        const wid = window.Store.WidFactory.createWid(contactId);
        const contact = await window.Store.Contact.find(wid);
        const bizProfile = await window.Store.BusinessProfileCollection.fetchBizProfile(wid);
        bizProfile.profileOptions && (contact.businessProfile = bizProfile);
        return window.WWebJS.getContactModel(contact);
    };

    window.WWebJS.getContacts = () => {
        const contacts = window.Store.Contact.getModelsArray();
        return contacts.map(contact => window.WWebJS.getContactModel(contact));
    };

    window.WWebJS.mediaInfoToFile = ({ data, mimetype, filename }) => {
        const binaryData = window.atob(data);

        const buffer = new ArrayBuffer(binaryData.length);
        const view = new Uint8Array(buffer);
        for (let i = 0; i < binaryData.length; i++) {
            view[i] = binaryData.charCodeAt(i);
        }

        const blob = new Blob([buffer], { type: mimetype });
        return new File([blob], filename, {
            type: mimetype,
            lastModified: Date.now()
        });
    };

    window.WWebJS.arrayBufferToBase64 = (arrayBuffer) => {
        let binary = '';
        const bytes = new Uint8Array(arrayBuffer);
        const len = bytes.byteLength;
        for (let i = 0; i < len; i++) {
            binary += String.fromCharCode(bytes[i]);
        }
        return window.btoa(binary);
    };

    window.WWebJS.arrayBufferToBase64Async = (arrayBuffer) =>
        new Promise((resolve, reject) => {
            const blob = new Blob([arrayBuffer], {
                type: 'application/octet-stream',
            });
            const fileReader = new FileReader();
            fileReader.onload = () => {
                const [, data] = fileReader.result.split(',');
                resolve(data);
            };
            fileReader.onerror = (e) => reject(e);
            fileReader.readAsDataURL(blob);
        });

    window.WWebJS.getFileHash = async (data) => {
        let buffer = await data.arrayBuffer();
        const hashBuffer = await crypto.subtle.digest('SHA-256', buffer);
        return btoa(String.fromCharCode(...new Uint8Array(hashBuffer)));
    };

    window.WWebJS.generateHash = async (length) => {
        var result = '';
        var characters = 'ABCDEFGHIJKLMNOPQRSTUVWXYZabcdefghijklmnopqrstuvwxyz0123456789';
        var charactersLength = characters.length;
        for (var i = 0; i < length; i++) {
            result += characters.charAt(Math.floor(Math.random() * charactersLength));
        }
        return result;
    };

    /**
     * Referenced from and modified:
     * @see https://github.com/wppconnect-team/wa-js/commit/290ebfefe6021b3d17f7fdfdda5545bb0473b26f
     */
    window.WWebJS.generateWaveform = async (audioFile) => {
        try {
            const audioData = await audioFile.arrayBuffer();
            const audioContext = new AudioContext();
            const audioBuffer = await audioContext.decodeAudioData(audioData);

            const rawData = audioBuffer.getChannelData(0);
            const samples = 64;
            const blockSize = Math.floor(rawData.length / samples);
            const filteredData = [];
            for (let i = 0; i < samples; i++) {
                const blockStart = blockSize * i;
                let sum = 0;
                for (let j = 0; j < blockSize; j++) {
                    sum = sum + Math.abs(rawData[blockStart + j]);
                }
                filteredData.push(sum / blockSize);
            }

            const multiplier = Math.pow(Math.max(...filteredData), -1);
            const normalizedData = filteredData.map((n) => n * multiplier);

            const waveform = new Uint8Array(
                normalizedData.map((n) => Math.floor(100 * n))
            );

            return waveform;
        } catch (e) {
            return undefined;
        }
    };

    window.WWebJS.sendClearChat = async (chatId) => {
        let chat = window.Store.Chat.get(chatId);
        if (chat !== undefined) {
            await window.Store.SendClear.sendClear(chat, false);
            return true;
        }
        return false;
    };

    window.WWebJS.sendDeleteChat = async (chatId) => {
        let chat = window.Store.Chat.get(chatId);
        if (chat !== undefined) {
            await window.Store.SendDelete.sendDelete(chat);
            return true;
        }
        return false;
    };

    window.WWebJS.sendChatstate = async (state, chatId) => {
        if (window.Store.MDBackend) {
            chatId = window.Store.WidFactory.createWid(chatId);
        }
        switch (state) {
        case 'typing':
            await window.Store.ChatState.sendChatStateComposing(chatId);
            break;
        case 'recording':
            await window.Store.ChatState.sendChatStateRecording(chatId);
            break;
        case 'stop':
            await window.Store.ChatState.sendChatStatePaused(chatId);
            break;
        default:
            throw 'Invalid chatstate';
        }

        return true;
    };

    window.WWebJS.getLabelModel = label => {
        let res = label.serialize();
        res.hexColor = label.hexColor;

        return res;
    };

    window.WWebJS.getLabels = () => {
        const labels = window.Store.Label.getModelsArray();
        return labels.map(label => window.WWebJS.getLabelModel(label));
    };

    window.WWebJS.getLabel = (labelId) => {
        const label = window.Store.Label.get(labelId);
        return window.WWebJS.getLabelModel(label);
    };

    window.WWebJS.getChatLabels = async (chatId) => {
        const chat = await window.WWebJS.getChat(chatId);
        return (chat.labels || []).map(id => window.WWebJS.getLabel(id));
    };

    window.WWebJS.getOrderDetail = async (orderId, token, chatId) => {
        const chatWid = window.Store.WidFactory.createWid(chatId);
        return window.Store.QueryOrder.queryOrder(chatWid, orderId, 80, 80, token);
    };

    window.WWebJS.getProductMetadata = async (productId) => {
        let sellerId = window.Store.Conn.wid;
        let product = await window.Store.QueryProduct.queryProduct(sellerId, productId);
        if (product && product.data) {
            return product.data;
        }

        return undefined;
    };

    window.WWebJS.rejectCall = async (peerJid, id) => {
        peerJid = peerJid.split('@')[0] + '@s.whatsapp.net';
        let userId = window.Store.User.getMaybeMeUser().user + '@s.whatsapp.net';
        const stanza = window.Store.SocketWap.wap('call', {
            id: window.Store.SocketWap.generateId(),
            from: window.Store.SocketWap.USER_JID(userId),
            to: window.Store.SocketWap.USER_JID(peerJid),
        }, [
            window.Store.SocketWap.wap('reject', {
                'call-id': id,
                'call-creator': window.Store.SocketWap.USER_JID(peerJid),
                count: '0',
            })
        ]);
        await window.Store.Socket.deprecatedCastStanza(stanza);
    };

    window.WWebJS.cropAndResizeImage = async (media, options = {}) => {
        if (!media.mimetype.includes('image'))
            throw new Error('Media is not an image');

        if (options.mimetype && !options.mimetype.includes('image'))
            delete options.mimetype;

        options = Object.assign({ size: 640, mimetype: media.mimetype, quality: .75, asDataUrl: false }, options);

        const img = await new Promise ((resolve, reject) => {
            const img = new Image();
            img.onload = () => resolve(img);
            img.onerror = reject;
            img.src = `data:${media.mimetype};base64,${media.data}`;
        });

        const sl = Math.min(img.width, img.height);
        const sx = Math.floor((img.width - sl) / 2);
        const sy = Math.floor((img.height - sl) / 2);

        const canvas = document.createElement('canvas');
        canvas.width = options.size;
        canvas.height = options.size;

        const ctx = canvas.getContext('2d');
        ctx.drawImage(img, sx, sy, sl, sl, 0, 0, options.size, options.size);

        const dataUrl = canvas.toDataURL(options.mimetype, options.quality);

        if (options.asDataUrl)
            return dataUrl;

        return Object.assign(media, {
            mimetype: options.mimeType,
            data: dataUrl.replace(`data:${options.mimeType};base64,`, '')
        });
    };

    window.WWebJS.setPicture = async (chatid, media) => {
        const thumbnail = await window.WWebJS.cropAndResizeImage(media, { asDataUrl: true, mimetype: 'image/jpeg', size: 96 });
        const profilePic = await window.WWebJS.cropAndResizeImage(media, { asDataUrl: true, mimetype: 'image/jpeg', size: 640 });

        const chatWid = window.Store.WidFactory.createWid(chatid);
        try {
            const collection = window.Store.ProfilePicThumb.get(chatid);
            if (!collection.canSet()) return;

            const res = await window.Store.GroupUtils.sendSetPicture(chatWid, thumbnail, profilePic);
            return res ? res.status === 200 : false;
        } catch (err) {
            if(err.name === 'ServerStatusCodeError') return false;
            throw err;
        }
    };

    window.WWebJS.deletePicture = async (chatid) => {
        const chatWid = window.Store.WidFactory.createWid(chatid);
        try {
            const collection = window.Store.ProfilePicThumb.get(chatid);
            if (!collection.canDelete()) return;

            const res = await window.Store.GroupUtils.requestDeletePicture(chatWid);
            return res ? res.status === 200 : false;
        } catch (err) {
            if(err.name === 'ServerStatusCodeError') return false;
            throw err;
        }
    };

<<<<<<< HEAD
    window.WWebJS.linkUnlinkSubgroups = async (action, parentGroupId, subGroupIds, removeOrphanMembers = false) => {
        !Array.isArray(subGroupIds) && (subGroupIds = [subGroupIds]);
        const parentGroupWid = window.Store.WidFactory.createWid(parentGroupId);
        const subGroupWids = subGroupIds.map((s) => window.Store.WidFactory.createWid(s));
        const isLinking = action === 'LinkSubgroups';
        let result;

        try {
            result = isLinking
                ? await window.Store.CommunityUtils.sendLinkSubgroups({
                    parentGroupId: parentGroupWid,
                    subgroupIds: subGroupWids
                })
                : await window.Store.CommunityUtils.sendUnlinkSubgroups({
                    parentGroupId: parentGroupWid,
                    subgroupIds: subGroupWids,
                    removeOrphanMembers: removeOrphanMembers
                });
        } catch (err) {
            if (err.name === 'ServerStatusCodeError') return {};
            throw err;
        }

        const errorCodes = {
            default: `An unknown error occupied while ${isLinking ? 'linking' : 'unlinking'} the group ${isLinking ? 'to' : 'from'} the comunity`,
            401: 'SubGroupNotAuthorizedError',
            403: 'SubGroupForbiddenError',
            404: 'SubGroupNotExistError',
            406: 'SubGroupNotAcceptableError',
            409: 'SubGroupConflictError',
            419: 'SubGroupResourceLimitError',
            500: 'SubGroupServerError'
        };

        result = {
            ...(isLinking
                ? { linkedGroupIds: result.linkedGroupJids }
                : { unlinkedGroupIds: result.unlinkedGroupJids }),
            failedGroups: result.failedGroups.map(group => ({
                groupId: group.jid,
                code: +group.error,
                message: errorCodes[group.error] || errorCodes.default
            }))
        };

        return result;
    };

    window.WWebJS.promoteDemoteCommunityParticipants = async (communityId, participantIds, toPromote) => {
        !Array.isArray(participantIds) && (participantIds = [participantIds]);
        const communityWid = window.Store.WidFactory.createWid(communityId);
        const participantWids = [], failedParticipants = [];

        const responseCodes = {
            200: `The participant was ${toPromote ? 'promoted' : 'demoted'} successfully`,
            403: `The participant can't be ${toPromote ? 'promoted' : 'demoted'}, maybe they are not a community member`,
            404: 'The phone number is not registered on WhatsApp'
        };

        for (const pId of participantIds) {
            const pWid = window.Store.WidFactory.createWid(pId);
            if ((await window.Store.QueryExist(pWid))?.wid) participantWids.push(pWid);
            else failedParticipants.push({
                id: pWid,
                code: 404,
                message: responseCodes[404]
            });
        }

        const iqTo = window.Store.WidToJid.widToGroupJid(communityWid);
        const participantArgs = {
            participantArgs: participantWids.map((p) => ({
                participantJid: window.Store.WidToJid.widToUserJid(p)
            }))
        };

        let response;
        try {
            response = await window.Store.CommunityUtils.sendPromoteDemoteAdminRPC({
                ...(toPromote
                    ? { promoteArgs: participantArgs }
                    : { demoteArgs: participantArgs }),
                iqTo: iqTo
            });
        } catch (err) {
            if (err.name === 'ServerStatusCodeError') return [];
            throw err;
        }

        if (response.name === 'PromoteDemoteAdminResponseSuccessMultiAdmin') {
            const result = response.value.adminParticipant.map((p) => {
                const error = +p.error || 200;
                return {
                    id: window.Store.JidToWid.userJidToUserWid(p.jid),
                    code: error,
                    message: responseCodes[error]
                };
            });
            return [...result, ...failedParticipants];
        }
        
        return [];
=======
    window.WWebJS.membershipRequestAction = async (groupId, action, requesterIds, sleep) => {
        const groupWid = window.Store.WidFactory.createWid(groupId);
        const group = await window.Store.Chat.find(groupWid);
        const toApprove = action === 'Approve';
        let membershipRequests;
        let response;
        let result = [];

        await window.Store.GroupMetadata.queryAndUpdate(groupWid);

        if (!requesterIds?.length) {
            membershipRequests = group.groupMetadata.membershipApprovalRequests._models.map(({ id }) => id);
        } else {
            !Array.isArray(requesterIds) && (requesterIds = [requesterIds]);
            membershipRequests = requesterIds.map(r => window.Store.WidFactory.createWid(r));
        }

        if (!membershipRequests.length) return [];

        const participantArgs = membershipRequests.map(m => ({
            participantArgs: [
                {
                    participantJid: window.Store.WidToJid.widToUserJid(m)
                }
            ]
        }));

        const groupJid = window.Store.WidToJid.widToGroupJid(groupWid);
        
        const _getSleepTime = (sleep) => {
            if (!Array.isArray(sleep) || (sleep.length === 2 && sleep[0] === sleep[1])) {
                return sleep;
            }
            if (sleep.length === 1) {
                return sleep[0];
            }
            sleep[1] - sleep[0] < 100 && (sleep[0] = sleep[1]) && (sleep[1] += 100);
            return Math.floor(Math.random() * (sleep[1] - sleep[0] + 1)) + sleep[0];
        };

        const membReqResCodes = {
            default: `An unknown error occupied while ${toApprove ? 'approving' : 'rejecting'} the participant membership request`,
            400: 'ParticipantNotFoundError',
            401: 'ParticipantNotAuthorizedError',
            403: 'ParticipantForbiddenError',
            404: 'ParticipantRequestNotFoundError',
            408: 'ParticipantTemporarilyBlockedError',
            409: 'ParticipantConflictError',
            412: 'ParticipantParentLinkedGroupsResourceConstraintError',
            500: 'ParticipantResourceConstraintError'
        };

        try {
            for (const participant of participantArgs) {
                response = await window.Store.MembershipRequestUtils.sendMembershipRequestsActionRPC({
                    iqTo: groupJid,
                    [toApprove ? 'approveArgs' : 'rejectArgs']: participant
                });

                if (response.name === 'MembershipRequestsActionResponseSuccess') {
                    const value = toApprove
                        ? response.value.membershipRequestsActionApprove
                        : response.value.membershipRequestsActionReject;
                    if (value?.participant) {
                        const [_] = value.participant.map(p => {
                            const error = toApprove
                                ? value.participant[0].membershipRequestsActionAcceptParticipantMixins?.value.error
                                : value.participant[0].membershipRequestsActionRejectParticipantMixins?.value.error;
                            return {
                                requesterId: window.Store.WidFactory.createWid(p.jid)._serialized,
                                ...(error
                                    ? { error: +error, message: membReqResCodes[error] || membReqResCodes.default }
                                    : { message: `${toApprove ? 'Approved' : 'Rejected'} successfully` })
                            };
                        });
                        _ && result.push(_);
                    }
                } else {
                    result.push({
                        requesterId: window.Store.JidToWid.userJidToUserWid(participant.participantArgs[0].participantJid)._serialized,
                        message: 'ServerStatusCodeError'
                    });
                }

                sleep &&
                    participantArgs.length > 1 &&
                    participantArgs.indexOf(participant) !== participantArgs.length - 1 &&
                    (await new Promise((resolve) => setTimeout(resolve, _getSleepTime(sleep))));
            }
            return result;
        } catch (err) {
            return [];
        }
>>>>>>> 56320c88
    };
};<|MERGE_RESOLUTION|>--- conflicted
+++ resolved
@@ -72,7 +72,6 @@
         ...window.mR.findModule('leaveGroup')[0],
         ...window.mR.findModule('sendSetPicture')[0]
     };
-<<<<<<< HEAD
     window.Store.GroupParticipants = {
         ...window.mR.findModule('promoteParticipants')[0],
         ...window.mR.findModule('sendRemoveParticipantsRPC')[0],
@@ -84,11 +83,10 @@
         ...window.mR.findModule('queryAndUpdateCommunityParticipants')[0],
         ...window.mR.findModule('getCommunityParticipants')[0],
         ...window.mR.findModule('sendPromoteDemoteAdminRPC')[0]
-=======
+    };
     window.Store.MembershipRequestUtils = {
         ...window.mR.findModule('getMembershipApprovalRequests')[0],
         ...window.mR.findModule('sendMembershipRequestsActionRPC')[0]
->>>>>>> 56320c88
     };
 
     if (!window.Store.Chat._find) {
@@ -887,7 +885,6 @@
         }
     };
 
-<<<<<<< HEAD
     window.WWebJS.linkUnlinkSubgroups = async (action, parentGroupId, subGroupIds, removeOrphanMembers = false) => {
         !Array.isArray(subGroupIds) && (subGroupIds = [subGroupIds]);
         const parentGroupWid = window.Store.WidFactory.createWid(parentGroupId);
@@ -990,7 +987,8 @@
         }
         
         return [];
-=======
+    };
+
     window.WWebJS.membershipRequestAction = async (groupId, action, requesterIds, sleep) => {
         const groupWid = window.Store.WidFactory.createWid(groupId);
         const group = await window.Store.Chat.find(groupWid);
@@ -1084,6 +1082,5 @@
         } catch (err) {
             return [];
         }
->>>>>>> 56320c88
     };
 };