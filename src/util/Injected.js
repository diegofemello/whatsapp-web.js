'use strict';

// Exposes the internal Store to the WhatsApp Web client
exports.ExposeStore = (moduleRaidStr) => {
    eval('var moduleRaid = ' + moduleRaidStr);
    // eslint-disable-next-line no-undef
    window.mR = moduleRaid();
    window.Store = Object.assign({}, window.mR.findModule(m => m.default && m.default.Chat)[0].default);
    window.Store.AppState = window.mR.findModule('Socket')[0].Socket;
    window.Store.Conn = window.mR.findModule('Conn')[0].Conn;
    window.Store.BlockContact = window.mR.findModule('blockContact')[0];
    window.Store.Call = window.mR.findModule((module) => module.default && module.default.Call)[0].default.Call;
    window.Store.Cmd = window.mR.findModule('Cmd')[0].Cmd;
    window.Store.CryptoLib = window.mR.findModule('decryptE2EMedia')[0];
    window.Store.DownloadManager = window.mR.findModule('downloadManager')[0].downloadManager;
    window.Store.GroupMetadata = window.mR.findModule('GroupMetadata')[0].default.GroupMetadata;
    window.Store.GroupMetadata.queryAndUpdate = window.mR.findModule('queryAndUpdateGroupMetadataById')[0].queryAndUpdateGroupMetadataById;
    window.Store.Label = window.mR.findModule('LabelCollection')[0].LabelCollection;
    window.Store.ContactCollection = window.mR.findModule('ContactCollection')[0].ContactCollection;
    window.Store.MediaPrep = window.mR.findModule('prepRawMedia')[0];
    window.Store.MediaObject = window.mR.findModule('getOrCreateMediaObject')[0];
    window.Store.NumberInfo = window.mR.findModule('formattedPhoneNumber')[0];
    window.Store.MediaTypes = window.mR.findModule('msgToMediaType')[0];
    window.Store.MediaUpload = window.mR.findModule('uploadMedia')[0];
    window.Store.getAsMms = window.mR.findModule('getAsMms')[0].getAsMms;
    window.Store.getIsSentByMe = window.mR.findModule('getIsSentByMe')[0].getIsSentByMe;
    window.Store.getForwardedMessageFields = window.mR.findModule('getForwardedMessageFields')[0].getForwardedMessageFields;
    window.Store.MsgKey = window.mR.findModule((module) => module.default && module.default.fromString)[0].default;
    window.Store.OpaqueData = window.mR.findModule(module => module.default && module.default.createFromData)[0].default;
    window.Store.QueryProduct = window.mR.findModule('queryProduct')[0];
    window.Store.QueryOrder = window.mR.findModule('queryOrder')[0];
    window.Store.SendClear = window.mR.findModule('sendClear')[0];
    window.Store.SendDelete = window.mR.findModule('sendDelete')[0];
    window.Store.SendMessage = window.mR.findModule('addAndSendMsgToChat')[0];
    window.Store.EditMessage = window.mR.findModule('addAndSendMessageEdit')[0];
    window.Store.SendSeen = window.mR.findModule('sendSeen')[0];
    window.Store.User = window.mR.findModule('getMaybeMeUser')[0];
    window.Store.ContactMethods = window.mR.findModule('getUserid')[0];
    window.Store.BusinessProfileCollection = window.mR.findModule('BusinessProfileCollection')[0].BusinessProfileCollection;
    window.Store.CommunityCollection = window.mR.findModule((m) => m.default && m.default._handleIsParentGroupChange)[0].default;
    window.Store.UploadUtils = window.mR.findModule((module) => (module.default && module.default.encryptAndUpload) ? module.default : null)[0].default;
    window.Store.UserConstructor = window.mR.findModule((module) => (module.default && module.default.prototype && module.default.prototype.isServer && module.default.prototype.isUser) ? module.default : null)[0].default;
    window.Store.Validators = window.mR.findModule('findLinks')[0];
    window.Store.VCard = window.mR.findModule('vcardFromContactModel')[0];
    window.Store.WidFactory = window.mR.findModule('createWid')[0];
    window.Store.ProfilePic = window.mR.findModule('profilePicResync')[0];
    window.Store.PresenceUtils = window.mR.findModule('sendPresenceAvailable')[0];
    window.Store.ChatState = window.mR.findModule('sendChatStateComposing')[0];
    window.Store.findCommonGroups = window.mR.findModule('findCommonGroups')[0].findCommonGroups;
    window.Store.StatusUtils = window.mR.findModule('setMyStatus')[0];
    window.Store.ConversationMsgs = window.mR.findModule('loadEarlierMsgs')[0];
    window.Store.sendReactionToMsg = window.mR.findModule('sendReactionToMsg')[0].sendReactionToMsg;
    window.Store.createOrUpdateReactionsModule = window.mR.findModule('createOrUpdateReactions')[0];
    window.Store.MsgActionChecks = window.mR.findModule('canSenderRevokeMsg')[0];
    window.Store.QuotedMsg = window.mR.findModule('getQuotedMsgObj')[0];
    window.Store.Socket = window.mR.findModule('deprecatedSendIq')[0];
    window.Store.SocketWap = window.mR.findModule('wap')[0];
    window.Store.SearchContext = window.mR.findModule('getSearchContext')[0].getSearchContext;
    window.Store.DrawerManager = window.mR.findModule('DrawerManager')[0].DrawerManager;
    window.Store.LidUtils = window.mR.findModule('getCurrentLid')[0];
    window.Store.WidToJid = window.mR.findModule('widToUserJid')[0];
    window.Store.JidToWid = window.mR.findModule('userJidToUserWid')[0];
<<<<<<< HEAD
=======
    window.Store.KeepUnkeepMsg = window.mR.findModule('keepMessage')[0];
    window.Store.Chat.getChatByMsg = window.mR.findModule('getChat')[0].getChat;
>>>>>>> c540130e
    
    /* eslint-disable no-undef, no-cond-assign */
    window.Store.QueryExist = ((m = window.mR.findModule('queryExists')[0]) ? m.queryExists : window.mR.findModule('queryExist')[0].queryWidExists);
    window.Store.ReplyUtils = (m = window.mR.findModule('canReplyMsg')).length > 0 && m[0];
    window.Store.getMsgInfo = m = window.mR.findModule('sendQueryMsgInfo')[0] ? m.sendQueryMsgInfo : window.mR.findModule('queryMsgInfo')[0].queryMsgInfo;
    /* eslint-enable no-undef, no-cond-assign */

    window.Store.Settings = {
        ...window.mR.findModule('ChatlistPanelState')[0],
        setPushname: window.mR.findModule((m) => m.setPushname && !m.ChatlistPanelState)[0].setPushname
    };
<<<<<<< HEAD
=======
    window.Store.MessageGetter = {
        ...window.mR.findModule((m) => m.Msg && typeof m.Msg === 'function')[0],
        ...window.mR.findModule((m) => m.getMsgByMsgKey && m.msgFindQuery)[0],
        ...window.mR.findModule('getMsgsByMsgIdsAndChatId')[0],
        ...window.mR.findModule('messageFromDbRow')[0]
    };
    window.Store.Ephemeral = {
        getEphemeralFields:
            window.mR.findModule('getEphemeralFields')[0].getEphemeralFields,
        getEphemeralSetting:
            window.mR.findModule('getEphemeralSetting')[0].getEphemeralSetting,
        changeEphemeralDuration:
            window.mR.findModule('changeEphemeralDuration')[0].changeEphemeralDuration
    };
>>>>>>> c540130e
    window.Store.StickerTools = {
        ...window.mR.findModule('toWebpSticker')[0],
        ...window.mR.findModule('addWebpMetadata')[0]
    };
    window.Store.GroupUtils = {
        ...window.mR.findModule('createGroup')[0],
        ...window.mR.findModule('setGroupDescription')[0],
        ...window.mR.findModule('leaveGroup')[0],
        ...window.mR.findModule('sendSetPicture')[0],
        ...window.mR.findModule('sendExitGroup')[0],
        ...window.mR.findModule('sendSetPicture')[0],
        ...window.mR.findModule('sendForAdminReview')[0]
    };
    window.Store.GroupParticipants = {
        ...window.mR.findModule('promoteParticipants')[0],
        ...window.mR.findModule('sendAddParticipantsRPC')[0],
        ...window.mR.findModule('sendRemoveParticipantsRPC')[0],
        ...window.mR.findModule('updateGroupParticipantTableWithoutDeviceSyncJob')[0]
    };
    window.Store.CommunityUtils = {
        ...window.mR.findModule('getDefaultSubgroup')[0],
        ...window.mR.findModule('sendCreateCommunity')[0],
        ...window.mR.findModule('queryAndUpdateCommunityParticipants')[0],
        ...window.mR.findModule('getCommunityParticipants')[0],
        ...window.mR.findModule('sendPromoteDemoteAdminRPC')[0]
    };
    window.Store.GroupInvite = {
        ...window.mR.findModule('resetGroupInviteCode')[0],
        ...window.mR.findModule('queryGroupInvite')[0]
    };
    window.Store.GroupInviteV4 = {
        ...window.mR.findModule('queryGroupInviteV4')[0],
        ...window.mR.findModule('sendGroupInviteMessage')[0]
    };
    window.Store.MembershipRequestUtils = {
        ...window.mR.findModule('getMembershipApprovalRequests')[0],
        ...window.mR.findModule('sendMembershipRequestsActionRPC')[0]
    };

    if (!window.Store.Chat._find) {
        window.Store.Chat._find = e => {
            const target = window.Store.Chat.get(e);
            return target ? Promise.resolve(target) : Promise.resolve({
                id: e
            });
        };
    }
    
    // eslint-disable-next-line no-undef
    (!(chat = window.Store.Chat).findImpl) && (chat.findImpl = chat._find);

    // TODO remove these once everybody has been updated to WWebJS with legacy sessions removed
    const _linkPreview = window.mR.findModule('queryLinkPreview');
    if (_linkPreview && _linkPreview[0] && _linkPreview[0].default) {
        window.Store.Wap = _linkPreview[0].default;
    }

    const _isMDBackend = window.mR.findModule('isMDBackend');
    if(_isMDBackend && _isMDBackend[0] && _isMDBackend[0].isMDBackend) {
        window.Store.MDBackend = _isMDBackend[0].isMDBackend();
    } else {
        window.Store.MDBackend = true;
    }

    const _features = window.mR.findModule('FEATURE_CHANGE_EVENT')[0];
    if(_features) {
        window.Store.Features = _features.LegacyPhoneFeatures;
    }

    /**
     * Target options object description
     * @typedef {Object} TargetOptions
     * @property {string|number} module The name or a key of the target module to search
     * @property {number} index The index value of the target module
     * @property {string} function The function name to get from a module
     */

    /**
     * Function to modify functions
     * @param {TargetOptions} target Options specifying the target function to search for modifying
     * @param {Function} callback Modified function
     */
    window.injectToFunction = (target, callback) => {
        const module = typeof target.module === 'string'
            ? window.mR.findModule(target.module)
            : window.mR.modules[target.module];
        const originalFunction = module[target.index][target.function];
        const modifiedFunction = (...args) => callback(originalFunction, ...args);
        module[target.index][target.function] = modifiedFunction;
    };

    window.injectToFunction({ module: 'mediaTypeFromProtobuf', index: 0, function: 'mediaTypeFromProtobuf' }, (func, ...args) => { const [proto] = args; return proto.locationMessage ? null : func(...args); });
<<<<<<< HEAD

    window.injectToFunction({ module: 'typeAttributeFromProtobuf', index: 0, function: 'typeAttributeFromProtobuf' }, (func, ...args) => { const [proto] = args; return proto.locationMessage || proto.groupInviteMessage ? 'text' : func(...args); });
=======

    window.injectToFunction({ module: 'typeAttributeFromProtobuf', index: 0, function: 'typeAttributeFromProtobuf' }, (func, ...args) => { const [proto] = args; return proto.locationMessage || proto.groupInviteMessage ? 'text' : func(...args); });

    window.injectToFunction({ module: 'shouldSkipGenMsg', index: 0, function: 'shouldSkipGenMsg' }, () => false);
>>>>>>> c540130e
};

exports.LoadUtils = () => {
    window.WWebJS = {};

    window.WWebJS.sendSeen = async (chatId) => {
        let chat = window.Store.Chat.get(chatId);
        if (chat !== undefined) {
            await window.Store.SendSeen.sendSeen(chat, false);
            return true;
        }
        return false;

    };

    window.WWebJS.sendMessage = async (chat, content, options = {}) => {
        let attOptions = {};
        if (options.attachment) {
            attOptions = options.sendMediaAsSticker
                ? await window.WWebJS.processStickerData(options.attachment)
                : await window.WWebJS.processMediaData(options.attachment, {
                    forceVoice: options.sendAudioAsVoice,
                    forceDocument: options.sendMediaAsDocument,
                    forceGif: options.sendVideoAsGif
                });
            
            if (options.caption){
                attOptions.caption = options.caption; 
            }
            content = options.sendMediaAsSticker ? undefined : attOptions.preview;
            attOptions.isViewOnce = options.isViewOnce;

            delete options.attachment;
            delete options.sendMediaAsSticker;
        }
        let quotedMsgOptions = {};
        if (options.quotedMessageId) {
            let quotedMessage = await window.Store.Msg.get(options.quotedMessageId);

            // TODO remove .canReply() once all clients are updated to >= v2.2241.6
            const canReply = await window.Store.ReplyUtils ? 
                await window.Store.ReplyUtils.canReplyMsg(quotedMessage.unsafe()) : 
                quotedMessage.canReply();

            if (canReply) {
                quotedMsgOptions = quotedMessage.msgContextInfo(chat);
            }
            delete options.quotedMessageId;
        }

        if (options.mentionedJidList) {
            options.mentionedJidList = await Promise.all(
                options.mentionedJidList.map(async (id) => {
                    const wid = window.Store.WidFactory.createWid(id);
                    if (await window.Store.QueryExist(wid)) {
                        return wid;
                    }
                })
            );
            options.mentionedJidList = options.mentionedJidList.filter(Boolean);
        }

        if (options.groupMentions) {
            options.groupMentions = options.groupMentions.map((e) => ({
                groupSubject: e.subject,
                groupJid: window.Store.WidFactory.createWid(e.id)
            }));
        }

        let locationOptions = {};
        if (options.location) {
            let { latitude, longitude, description, url } = options.location;
            url = window.Store.Validators.findLink(url)?.href;
            url && !description && (description = url);
            locationOptions = {
                type: 'location',
                loc: description,
                lat: latitude,
                lng: longitude,
                clientUrl: url
            };
            delete options.location;
        }

        let _pollOptions = {};
        if (options.poll) {
            const { pollName, pollOptions } = options.poll;
            const { allowMultipleAnswers, messageSecret } = options.poll.options;
            _pollOptions = {
                type: 'poll_creation',
                pollName: pollName,
                pollOptions: pollOptions,
                pollSelectableOptionsCount: allowMultipleAnswers ? 0 : 1,
                messageSecret:
                Array.isArray(messageSecret) && messageSecret.length === 32
                    ? new Uint8Array(messageSecret)
                    : window.crypto.getRandomValues(new Uint8Array(32))
            };
            delete options.poll;
        }

        let vcardOptions = {};
        if (options.contactCard) {
            let contact = window.Store.Contact.get(options.contactCard);
            vcardOptions = {
                body: window.Store.VCard.vcardFromContactModel(contact).vcard,
                type: 'vcard',
                vcardFormattedName: contact.formattedName
            };
            delete options.contactCard;
        } else if (options.contactCardList) {
            let contacts = options.contactCardList.map(c => window.Store.Contact.get(c));
            let vcards = contacts.map(c => window.Store.VCard.vcardFromContactModel(c));
            vcardOptions = {
                type: 'multi_vcard',
                vcardList: vcards,
                body: undefined
            };
            delete options.contactCardList;
        } else if (options.parseVCards && typeof (content) === 'string' && content.startsWith('BEGIN:VCARD')) {
            delete options.parseVCards;
            try {
                const parsed = window.Store.VCard.parseVcard(content);
                if (parsed) {
                    vcardOptions = {
                        type: 'vcard',
                        vcardFormattedName: window.Store.VCard.vcardGetNameFromParsed(parsed)
                    };
                }
            } catch (_) {
                // not a vcard
            }
        }

        if (options.linkPreview) {
            delete options.linkPreview;

            // Not supported yet by WhatsApp Web on MD
            if(!window.Store.MDBackend) {
                const link = window.Store.Validators.findLink(content);
                if (link) {
                    const preview = await window.Store.Wap.queryLinkPreview(link.url);
                    preview.preview = true;
                    preview.subtype = 'url';
                    options = { ...options, ...preview };
                }
            }
        }
        
        let buttonOptions = {};
        if(options.buttons){
            let caption;
            if (options.buttons.type === 'chat') {
                content = options.buttons.body;
                caption = content;
            } else {
                caption = options.caption ? options.caption : ' '; //Caption can't be empty
            }
            buttonOptions = {
                productHeaderImageRejected: false,
                isFromTemplate: false,
                isDynamicReplyButtonsMsg: true,
                title: options.buttons.title ? options.buttons.title : undefined,
                footer: options.buttons.footer ? options.buttons.footer : undefined,
                dynamicReplyButtons: options.buttons.buttons,
                replyButtons: options.buttons.buttons,
                caption: caption
            };
            delete options.buttons;
        }

        let listOptions = {};
        if (options.list) {
            if (window.Store.Conn.platform === 'smba' || window.Store.Conn.platform === 'smbi') {
                throw '[LT01] Whatsapp business can\'t send this yet';
            }
            listOptions = {
                type: 'list',
                footer: options.list.footer,
                list: {
                    ...options.list,
                    listType: 1
                },
                body: options.list.description
            };
            delete options.list;
            delete listOptions.list.footer;
        }

        const meUser = window.Store.User.getMaybeMeUser();
        const isMD = window.Store.MDBackend;
        const newId = await window.Store.MsgKey.newId();
        
        const newMsgId = new window.Store.MsgKey({
            from: meUser,
            to: chat.id,
            id: newId,
            participant: isMD && chat.id.isGroup() ? meUser : undefined,
            selfDir: 'out',
        });

        const extraOptions = options.extraOptions || {};
        delete options.extraOptions;

        const ephemeralFields = window.Store.Ephemeral.getEphemeralFields(chat);

        const message = {
            ...options,
            id: newMsgId,
            ack: 0,
            body: content,
            from: meUser,
            to: chat.id,
            local: true,
            self: 'out',
            t: parseInt(new Date().getTime() / 1000),
            isNewMsg: true,
            type: 'chat',
            ...ephemeralFields,
            ...locationOptions,
            ..._pollOptions,
            ...attOptions,
            ...(attOptions.toJSON ? attOptions.toJSON() : {}),
            ...quotedMsgOptions,
            ...vcardOptions,
            ...buttonOptions,
            ...listOptions,
            ...extraOptions
        };

        await window.Store.SendMessage.addAndSendMsgToChat(chat, message);
        return await window.Store.Msg.get(newMsgId._serialized);
    };

    window.WWebJS.forwardMessage = async (chat, msg, options = {}) => {
        const contact = chat.contact;

        if (contact.isUser && contact.isContactBlocked) {
            throw new Error('Attempted forwarding to a blocked contact');
        }

        const isMediaMsg = Boolean(window.Store.getAsMms(msg) && !msg.ctwaContext);

        if (isMediaMsg) {
            return await window.WWebJS.forwardMediaMessage(chat, msg, options);
        }

        const forwardedMsgFields = window.Store.getForwardedMessageFields(msg);
        const ephemeralFields = window.Store.EphemeralFields.getEphemeralFields(chat);
        const meUser = window.Store.User.getMaybeMeUser();
        const newId = await window.Store.MsgKey.newId();
        const isMD = window.Store.MDBackend;

        const newMsgId = new window.Store.MsgKey({
            from: meUser,
            to: chat.id,
            id: newId,
            participant: isMD && chat.id.isGroup() ? meUser : undefined,
            selfDir: 'out',
        });

        if (msg.ctwaContext) {
            forwardedMsgFields.body = msg.ctwaContext.sourceUrl;
            forwardedMsgFields.type = 'chat';
            forwardedMsgFields.mediaObject = undefined;
        }

        const newMessage = {
            ...forwardedMsgFields,
            ...ephemeralFields,
            id: newMsgId,
            from: meUser,
            t: parseInt(new Date().getTime() / 1000),
            to: chat.id,
            ack: 0,
            participant: undefined,
            local: true,
            self: 'out',
            isNewMsg: true,
            star: false,
            isForwarded: msg.isForwarded || !window.Store.getIsSentByMe(msg),
            forwardedFromWeb: true,
            forwardingScore: msg.getForwardingScoreWhenForwarded(),
            multicast: options.multicast
        };

        await window.Store.SendMessage.addAndSendMsgToChat(chat, newMessage);
    };

    window.WWebJS.forwardMediaMessage = async (chat, msg, options = {}) => {
        const { multicast: multicast, withCaption: withCaption } = options;
        const mediaObject = msg.mediaObject;

        if (!mediaObject) {
            throw new Error('Forwarding media message without media object');
        }

        const mediaData = msg.mediaData.toJSON();

        if (mediaData.preview != null) {
            (mediaData.preview = mediaObject.contentInfo._preview);
        }

        if (mediaData.mediaBlob instanceof window.Store.OpaqueData) {
            mediaData.mediaBlob.retain();
        }

        const mimetype = {
            mimetype: mediaData.mimetype
        };

        const mediaType = mediaData.isGif
            ? {
                ...mimetype,
                isGif: true
            }
            : mimetype;

        if (mediaData.type === 'ptt') {
            mediaData.type = 'audio';
        }

        const productMsgOptions = {
            businessOwnerJid: msg.businessOwnerJid,
            productId: msg.productId,
            currencyCode: msg.currencyCode,
            priceAmount1000: msg.priceAmount1000,
            salePriceAmount1000: msg.salePriceAmount1000,
            retailerId: msg.retailerId,
            url: msg.url,
            productImageCount: msg.productImageCount,
            title: msg.title,
            description: msg.description
        };

        const isImageOrVideo =
            mediaData.type === 'image' ||
            mediaData.type === 'video';

        const isBtnOrList =
            mediaData.type === 'document' &&
            (msg.isFromTemplate || msg.isDynamicReplyButtonsMsg);

        const isProduct = mediaData.type === 'product';

        const caption =
            (withCaption && (isImageOrVideo || msg.isCaptionByUser)) ||
            isBtnOrList ||
            isProduct
                ? msg.caption
                : undefined;

        const mediaPrep = new window.Store.MediaPrep.MediaPrep(
            mediaData.type,
            Promise.resolve(mediaData)
        );

        const mediaMessageOptions = {
            forwardedFromWeb: true,
            caption: caption,
            mentionedJidList: msg.mentionedJidList,
            groupMentions: msg.groupMentions,
            footer: msg.type === 'product' ? msg.footer : undefined,
            addEvenWhilePreparing: true,
            placeholderProps: mediaType,
            isForwarded: msg.isForwarded || !window.Store.getIsSentByMe(msg),
            forwardingScore: msg.getForwardingScoreWhenForwarded(),
            multicast: multicast,
            productMsgOptions: productMsgOptions,
            isAvatar: msg.isAvatar !== null && msg.isAvatar !== undefined && msg.isAvatar
        };

        await mediaPrep.sendToChat(chat, mediaMessageOptions);
    };
	
    window.WWebJS.editMessage = async (msg, content, options = {}) => {

        const extraOptions = options.extraOptions || {};
        delete options.extraOptions;
        
        if (options.mentionedJidList) {
            options.mentionedJidList = await Promise.all(
                options.mentionedJidList.map(async (id) => {
                    const wid = window.Store.WidFactory.createWid(id);
                    if (await window.Store.QueryExist(wid)) {
                        return wid;
                    }
                })
            );
            options.mentionedJidList = options.mentionedJidList.filter(Boolean);
        }

        if (options.groupMentions) {
            options.groupMentions = options.groupMentions.map((e) => ({
                groupSubject: e.subject,
                groupJid: window.Store.WidFactory.createWid(e.id)
            }));
        }

        if (options.linkPreview) {
            options.linkPreview = null;

            // Not supported yet by WhatsApp Web on MD
            if(!window.Store.MDBackend) {
                const link = window.Store.Validators.findLink(content);
                if (link) {
                    const preview = await window.Store.Wap.queryLinkPreview(link.url);
                    preview.preview = true;
                    preview.subtype = 'url';
                    options = { ...options, ...preview };
                }
            }
        }


        const internalOptions = {
            ...options,
            ...extraOptions
        };

        await window.Store.EditMessage.sendMessageEdit(msg, content, internalOptions);
        return window.Store.Msg.get(msg.id._serialized);
    };

    window.WWebJS.toStickerData = async (mediaInfo) => {
        if (mediaInfo.mimetype == 'image/webp') return mediaInfo;

        const file = window.WWebJS.mediaInfoToFile(mediaInfo);
        const webpSticker = await window.Store.StickerTools.toWebpSticker(file);
        const webpBuffer = await webpSticker.arrayBuffer();
        const data = window.WWebJS.arrayBufferToBase64(webpBuffer);

        return {
            mimetype: 'image/webp',
            data
        };
    };

    window.WWebJS.processStickerData = async (mediaInfo) => {
        if (mediaInfo.mimetype !== 'image/webp') throw new Error('Invalid media type');

        const file = window.WWebJS.mediaInfoToFile(mediaInfo);
        let filehash = await window.WWebJS.getFileHash(file);
        let mediaKey = await window.WWebJS.generateHash(32);

        const controller = new AbortController();
        const uploadedInfo = await window.Store.UploadUtils.encryptAndUpload({
            blob: file,
            type: 'sticker',
            signal: controller.signal,
            mediaKey
        });

        const stickerInfo = {
            ...uploadedInfo,
            clientUrl: uploadedInfo.url,
            deprecatedMms3Url: uploadedInfo.url,
            uploadhash: uploadedInfo.encFilehash,
            size: file.size,
            type: 'sticker',
            filehash
        };

        return stickerInfo;
    };

    window.WWebJS.processMediaData = async (mediaInfo, { forceVoice, forceDocument, forceGif }) => {
        const file = window.WWebJS.mediaInfoToFile(mediaInfo);
        const mData = await window.Store.OpaqueData.createFromData(file, file.type);
        const mediaPrep = window.Store.MediaPrep.prepRawMedia(mData, { asDocument: forceDocument });
        const mediaData = await mediaPrep.waitForPrep();
        const mediaObject = window.Store.MediaObject.getOrCreateMediaObject(mediaData.filehash);

        const mediaType = window.Store.MediaTypes.msgToMediaType({
            type: mediaData.type,
            isGif: mediaData.isGif
        });

        if (forceVoice && mediaData.type === 'audio') {
            mediaData.type = 'ptt';
            const waveform = mediaObject.contentInfo.waveform;
            mediaData.waveform =
                waveform ?? await window.WWebJS.generateWaveform(file);
        }

        if (forceGif && mediaData.type === 'video') {
            mediaData.isGif = true;
        }

        if (forceDocument) {
            mediaData.type = 'document';
        }

        if (!(mediaData.mediaBlob instanceof window.Store.OpaqueData)) {
            mediaData.mediaBlob = await window.Store.OpaqueData.createFromData(mediaData.mediaBlob, mediaData.mediaBlob.type);
        }

        mediaData.renderableUrl = mediaData.mediaBlob.url();
        mediaObject.consolidate(mediaData.toJSON());
        mediaData.mediaBlob.autorelease();

        const uploadedMedia = await window.Store.MediaUpload.uploadMedia({
            mimetype: mediaData.mimetype,
            mediaObject,
            mediaType
        });

        const mediaEntry = uploadedMedia.mediaEntry;
        if (!mediaEntry) {
            throw new Error('upload failed: media entry was not created');
        }

        mediaData.set({
            clientUrl: mediaEntry.mmsUrl,
            deprecatedMms3Url: mediaEntry.deprecatedMms3Url,
            directPath: mediaEntry.directPath,
            mediaKey: mediaEntry.mediaKey,
            mediaKeyTimestamp: mediaEntry.mediaKeyTimestamp,
            filehash: mediaObject.filehash,
            encFilehash: mediaEntry.encFilehash,
            uploadhash: mediaEntry.uploadHash,
            size: mediaObject.size,
            streamingSidecar: mediaEntry.sidecar,
            firstFrameSidecar: mediaEntry.firstFrameSidecar
        });

        return mediaData;
    };

    window.WWebJS.getMessageModel = message => {
        const msg = message.serialize();

        msg.isEphemeral = message.isEphemeral;
        msg.isStatusV3 = message.isStatusV3;
        msg.links = (message.getRawLinks()).map(link => ({
            link: link.href,
            isSuspicious: Boolean(link.suspiciousCharacters && link.suspiciousCharacters.size)
        }));

        if (msg.buttons) {
            msg.buttons = msg.buttons.serialize();
        }
        if (msg.dynamicReplyButtons) {
            msg.dynamicReplyButtons = JSON.parse(JSON.stringify(msg.dynamicReplyButtons));
        }
        if (msg.replyButtons) {
            msg.replyButtons = JSON.parse(JSON.stringify(msg.replyButtons));
        }

        if (typeof msg.id.remote === 'object') {
            msg.id = Object.assign({}, msg.id, { remote: msg.id.remote._serialized });
        }

        delete msg.pendingAckUpdate;

        return msg;
    };

    window.WWebJS.getPollVoteModel = (vote) => {
        const _vote = vote.serialize();
        if (vote.parentMsgKey) {
            const msg = window.Store.Msg.get(vote.parentMsgKey);
            msg && (_vote.parentMessage = window.WWebJS.getMessageModel(msg));
            return _vote;
        }
        return null;
    };

    window.WWebJS.getChatModel = async chat => {

        let res = chat.serialize();
        res.isGroup = chat.isGroup;
        res.formattedTitle = chat.formattedTitle;
        res.isMuted = chat.mute && chat.mute.isMuted;
        res.ephemeralDuration = window.Store.Ephemeral.getEphemeralFields(chat).ephemeralDuration;

        if (chat.groupMetadata) {
            const chatWid = window.Store.WidFactory.createWid(chat.id._serialized);
            await window.Store.GroupMetadata.update(chatWid);
            res.groupMetadata = chat.groupMetadata.serialize();
            if (res.groupMetadata.isParentGroup) {
                res.groupMetadata.isDefaultSubgroup = res.groupMetadata.defaultSubgroup;
                res.groupMetadata.defaultSubgroup = await window.Store.CommunityUtils.getDefaultSubgroup(chatWid);
            } else if (res.groupMetadata.defaultSubgroup) {
                res.groupMetadata.isDefaultSubgroup = res.groupMetadata.defaultSubgroup;
                delete res.groupMetadata.defaultSubgroup;
            }
            res.groupMetadata.iAmAdmin = chat.groupMetadata.participants.iAmAdmin();
            res.groupMetadata.iAmSuperAdmin = chat.groupMetadata.participants.iAmSuperAdmin();
            res.groupMetadata.iAmMember = chat.groupMetadata.participants.iAmMember();
        }
        
        res.lastMessage = null;
        if (res.msgs && res.msgs.length) {
            const lastMessage = chat.lastReceivedKey ? window.Store.Msg.get(chat.lastReceivedKey._serialized) : null;
            if (lastMessage) {
                res.lastMessage = window.WWebJS.getMessageModel(lastMessage);
            }
        }
        
        delete res.msgs;
        delete res.msgUnsyncedButtonReplyMsgs;
        delete res.unsyncedButtonReplies;

        return res;
    };

    window.WWebJS.getChat = async chatId => {
        const chatWid = window.Store.WidFactory.createWid(chatId);
        const chat = await window.Store.Chat.find(chatWid);
        return await window.WWebJS.getChatModel(chat);
    };

    window.WWebJS.getChats = async () => {
        const chats = window.Store.Chat.getModelsArray();

        const chatPromises = chats.map(chat => window.WWebJS.getChatModel(chat));
        return await Promise.all(chatPromises);
    };

    window.WWebJS.getContactModel = contact => {
        let res = contact.serialize();
        res.isBusiness = contact.isBusiness === undefined ? false : contact.isBusiness;

        if (contact.businessProfile) {
            res.businessProfile = contact.businessProfile.serialize();
        }

        // TODO: remove useOldImplementation and its checks once all clients are updated to >= v2.2327.4
        const useOldImplementation
            = window.compareWwebVersions(window.Debug.VERSION, '<', '2.2327.4');

        res.isMe = useOldImplementation
            ? contact.isMe
            : window.Store.ContactMethods.getIsMe(contact);
        res.isUser = useOldImplementation
            ? contact.isUser
            : window.Store.ContactMethods.getIsUser(contact);
        res.isGroup = useOldImplementation
            ? contact.isGroup
            : window.Store.ContactMethods.getIsGroup(contact);
        res.isWAContact = useOldImplementation
            ? contact.isWAContact
            : window.Store.ContactMethods.getIsWAContact(contact);
        res.isMyContact = useOldImplementation
            ? contact.isMyContact
            : window.Store.ContactMethods.getIsMyContact(contact);
        res.isBlocked = contact.isContactBlocked;
        res.userid = useOldImplementation
            ? contact.userid
            : window.Store.ContactMethods.getUserid(contact);
        res.isEnterprise = useOldImplementation
            ? contact.isEnterprise
            : window.Store.ContactMethods.getIsEnterprise(contact);
        res.verifiedName = useOldImplementation
            ? contact.verifiedName
            : window.Store.ContactMethods.getVerifiedName(contact);
        res.verifiedLevel = useOldImplementation
            ? contact.verifiedLevel
            : window.Store.ContactMethods.getVerifiedLevel(contact);
        res.statusMute = useOldImplementation
            ? contact.statusMute
            : window.Store.ContactMethods.getStatusMute(contact);
        res.name = useOldImplementation
            ? contact.name
            : window.Store.ContactMethods.getName(contact);
        res.shortName = useOldImplementation
            ? contact.shortName
            : window.Store.ContactMethods.getShortName(contact);
        res.pushname = useOldImplementation
            ? contact.pushname
            : window.Store.ContactMethods.getPushname(contact);

        return res;
    };

    window.WWebJS.getContact = async contactId => {
        const wid = window.Store.WidFactory.createWid(contactId);
        const contact = await window.Store.Contact.find(wid);
        const bizProfile = await window.Store.BusinessProfileCollection.fetchBizProfile(wid);
        bizProfile.profileOptions && (contact.businessProfile = bizProfile);
        return window.WWebJS.getContactModel(contact);
    };

    window.WWebJS.getContacts = () => {
        const contacts = window.Store.Contact.getModelsArray();
        return contacts.map(contact => window.WWebJS.getContactModel(contact));
    };

    window.WWebJS.mediaInfoToFile = ({ data, mimetype, filename }) => {
        const binaryData = window.atob(data);

        const buffer = new ArrayBuffer(binaryData.length);
        const view = new Uint8Array(buffer);
        for (let i = 0; i < binaryData.length; i++) {
            view[i] = binaryData.charCodeAt(i);
        }

        const blob = new Blob([buffer], { type: mimetype });
        return new File([blob], filename, {
            type: mimetype,
            lastModified: Date.now()
        });
    };

    window.WWebJS.arrayBufferToBase64 = (arrayBuffer) => {
        let binary = '';
        const bytes = new Uint8Array(arrayBuffer);
        const len = bytes.byteLength;
        for (let i = 0; i < len; i++) {
            binary += String.fromCharCode(bytes[i]);
        }
        return window.btoa(binary);
    };

    window.WWebJS.arrayBufferToBase64Async = (arrayBuffer) =>
        new Promise((resolve, reject) => {
            const blob = new Blob([arrayBuffer], {
                type: 'application/octet-stream',
            });
            const fileReader = new FileReader();
            fileReader.onload = () => {
                const [, data] = fileReader.result.split(',');
                resolve(data);
            };
            fileReader.onerror = (e) => reject(e);
            fileReader.readAsDataURL(blob);
        });

    window.WWebJS.getFileHash = async (data) => {
        let buffer = await data.arrayBuffer();
        const hashBuffer = await crypto.subtle.digest('SHA-256', buffer);
        return btoa(String.fromCharCode(...new Uint8Array(hashBuffer)));
    };

    window.WWebJS.generateHash = async (length) => {
        var result = '';
        var characters = 'ABCDEFGHIJKLMNOPQRSTUVWXYZabcdefghijklmnopqrstuvwxyz0123456789';
        var charactersLength = characters.length;
        for (var i = 0; i < length; i++) {
            result += characters.charAt(Math.floor(Math.random() * charactersLength));
        }
        return result;
    };

    /**
     * Referenced from and modified:
     * @see https://github.com/wppconnect-team/wa-js/commit/290ebfefe6021b3d17f7fdfdda5545bb0473b26f
     */
    window.WWebJS.generateWaveform = async (audioFile) => {
        try {
            const audioData = await audioFile.arrayBuffer();
            const audioContext = new AudioContext();
            const audioBuffer = await audioContext.decodeAudioData(audioData);

            const rawData = audioBuffer.getChannelData(0);
            const samples = 64;
            const blockSize = Math.floor(rawData.length / samples);
            const filteredData = [];
            for (let i = 0; i < samples; i++) {
                const blockStart = blockSize * i;
                let sum = 0;
                for (let j = 0; j < blockSize; j++) {
                    sum = sum + Math.abs(rawData[blockStart + j]);
                }
                filteredData.push(sum / blockSize);
            }

            const multiplier = Math.pow(Math.max(...filteredData), -1);
            const normalizedData = filteredData.map((n) => n * multiplier);

            const waveform = new Uint8Array(
                normalizedData.map((n) => Math.floor(100 * n))
            );

            return waveform;
        } catch (e) {
            return undefined;
        }
    };

    window.WWebJS.sendClearChat = async (chatId) => {
        let chat = window.Store.Chat.get(chatId);
        if (chat !== undefined) {
            await window.Store.SendClear.sendClear(chat, false);
            return true;
        }
        return false;
    };

    window.WWebJS.sendDeleteChat = async (chatId) => {
        let chat = window.Store.Chat.get(chatId);
        if (chat !== undefined) {
            await window.Store.SendDelete.sendDelete(chat);
            return true;
        }
        return false;
    };

    window.WWebJS.sendChatstate = async (state, chatId) => {
        if (window.Store.MDBackend) {
            chatId = window.Store.WidFactory.createWid(chatId);
        }
        switch (state) {
        case 'typing':
            await window.Store.ChatState.sendChatStateComposing(chatId);
            break;
        case 'recording':
            await window.Store.ChatState.sendChatStateRecording(chatId);
            break;
        case 'stop':
            await window.Store.ChatState.sendChatStatePaused(chatId);
            break;
        default:
            throw 'Invalid chatstate';
        }

        return true;
    };

    window.WWebJS.getLabelModel = label => {
        let res = label.serialize();
        res.hexColor = label.hexColor;

        return res;
    };

    window.WWebJS.getLabels = () => {
        const labels = window.Store.Label.getModelsArray();
        return labels.map(label => window.WWebJS.getLabelModel(label));
    };

    window.WWebJS.getLabel = (labelId) => {
        const label = window.Store.Label.get(labelId);
        return window.WWebJS.getLabelModel(label);
    };

    window.WWebJS.getChatLabels = async (chatId) => {
        const chat = await window.WWebJS.getChat(chatId);
        return (chat.labels || []).map(id => window.WWebJS.getLabel(id));
    };

    window.WWebJS.getOrderDetail = async (orderId, token, chatId) => {
        const chatWid = window.Store.WidFactory.createWid(chatId);
        return window.Store.QueryOrder.queryOrder(chatWid, orderId, 80, 80, token);
    };

    window.WWebJS.getProductMetadata = async (productId) => {
        let sellerId = window.Store.Conn.wid;
        let product = await window.Store.QueryProduct.queryProduct(sellerId, productId);
        if (product && product.data) {
            return product.data;
        }

        return undefined;
    };

    window.WWebJS.rejectCall = async (peerJid, id) => {
        peerJid = peerJid.split('@')[0] + '@s.whatsapp.net';
        let userId = window.Store.User.getMaybeMeUser().user + '@s.whatsapp.net';
        const stanza = window.Store.SocketWap.wap('call', {
            id: window.Store.SocketWap.generateId(),
            from: window.Store.SocketWap.USER_JID(userId),
            to: window.Store.SocketWap.USER_JID(peerJid),
        }, [
            window.Store.SocketWap.wap('reject', {
                'call-id': id,
                'call-creator': window.Store.SocketWap.USER_JID(peerJid),
                count: '0',
            })
        ]);
        await window.Store.Socket.deprecatedCastStanza(stanza);
    };

    window.WWebJS.cropAndResizeImage = async (media, options = {}) => {
        if (!media.mimetype.includes('image'))
            throw new Error('Media is not an image');

        if (options.mimetype && !options.mimetype.includes('image'))
            delete options.mimetype;

        options = Object.assign({ size: 640, mimetype: media.mimetype, quality: .75, asDataUrl: false }, options);

        const img = await new Promise ((resolve, reject) => {
            const img = new Image();
            img.onload = () => resolve(img);
            img.onerror = reject;
            img.src = `data:${media.mimetype};base64,${media.data}`;
        });

        const sl = Math.min(img.width, img.height);
        const sx = Math.floor((img.width - sl) / 2);
        const sy = Math.floor((img.height - sl) / 2);

        const canvas = document.createElement('canvas');
        canvas.width = options.size;
        canvas.height = options.size;

        const ctx = canvas.getContext('2d');
        ctx.drawImage(img, sx, sy, sl, sl, 0, 0, options.size, options.size);

        const dataUrl = canvas.toDataURL(options.mimetype, options.quality);

        if (options.asDataUrl)
            return dataUrl;

        return Object.assign(media, {
            mimetype: options.mimeType,
            data: dataUrl.replace(`data:${options.mimeType};base64,`, '')
        });
    };

    window.WWebJS.setPicture = async (chatid, media) => {
        const thumbnail = await window.WWebJS.cropAndResizeImage(media, { asDataUrl: true, mimetype: 'image/jpeg', size: 96 });
        const profilePic = await window.WWebJS.cropAndResizeImage(media, { asDataUrl: true, mimetype: 'image/jpeg', size: 640 });

        const chatWid = window.Store.WidFactory.createWid(chatid);
        try {
            const collection = window.Store.ProfilePicThumb.get(chatid);
            if (!collection.canSet()) return;

            const res = await window.Store.GroupUtils.sendSetPicture(chatWid, thumbnail, profilePic);
            return res ? res.status === 200 : false;
        } catch (err) {
            if(err.name === 'ServerStatusCodeError') return false;
            throw err;
        }
    };

    window.WWebJS.deletePicture = async (chatid) => {
        const chatWid = window.Store.WidFactory.createWid(chatid);
        try {
            const collection = window.Store.ProfilePicThumb.get(chatid);
            if (!collection.canDelete()) return;

            const res = await window.Store.GroupUtils.requestDeletePicture(chatWid);
            return res ? res.status === 200 : false;
        } catch (err) {
            if(err.name === 'ServerStatusCodeError') return false;
            throw err;
        }
    };
    
    window.WWebJS.getProfilePicThumbToBase64 = async (chatWid) => {
        const profilePicCollection = await window.Store.ProfilePicThumb.find(chatWid);

        const _readImageAsBase64 = (imageBlob) => {
            return new Promise((resolve) => {
                const reader = new FileReader();
                reader.onloadend = function () {
                    const base64Image = reader.result;
                    if (base64Image == null) {
                        resolve(undefined);
                    } else {
                        const base64Data = base64Image.toString().split(',')[1];
                        resolve(base64Data);
                    }
                };
                reader.readAsDataURL(imageBlob);
            });
        };

        if (profilePicCollection?.img) {
            try {
                const response = await fetch(profilePicCollection.img);
                if (response.ok) {
                    const imageBlob = await response.blob();
                    if (imageBlob) {
                        const base64Image = await _readImageAsBase64(imageBlob);
                        return base64Image;
                    }
                }
            } catch (error) { /* empty */ }
        }
        return undefined;
    };

    window.WWebJS.getAddParticipantsRpcResult = async (groupMetadata, groupWid, participantWid) => {
        const participantLidArgs = groupMetadata?.isLidAddressingMode
            ? {
                phoneNumber: participantWid,
                lid: window.Store.LidUtils.getCurrentLid(participantWid)
            }
            : { phoneNumber: participantWid };

        const iqTo = window.Store.WidToJid.widToGroupJid(groupWid);

        const participantArgs =
            participantLidArgs.lid
                ? [{
                    participantJid: window.Store.WidToJid.widToUserJid(participantLidArgs.lid),
                    phoneNumberMixinArgs: {
                        anyPhoneNumber: window.Store.WidToJid.widToUserJid(participantLidArgs.phoneNumber)
                    }
                }]
                : [{
                    participantJid: window.Store.WidToJid.widToUserJid(participantLidArgs.phoneNumber)
                }];

        let rpcResult, resultArgs;
        const isOldImpl = window.compareWwebVersions(window.Debug.VERSION, '<=', '2.2335.9');
        const data = {
            name: undefined,
            code: undefined,
            inviteV4Code: undefined,
            inviteV4CodeExp: undefined
        };

        try {
            rpcResult = await window.Store.GroupParticipants.sendAddParticipantsRPC({ participantArgs, iqTo });
            resultArgs = isOldImpl
                ? rpcResult.value.addParticipant[0].addParticipantsParticipantMixins
                : rpcResult.value.addParticipant[0]
                    .addParticipantsParticipantAddedOrNonRegisteredWaUserParticipantErrorLidResponseMixinGroup
                    .value
                    .addParticipantsParticipantMixins;
        } catch (err) {
            data.code = 400;
            return data;
        }

        if (rpcResult.name === 'AddParticipantsResponseSuccess') {
            const code = resultArgs?.value.error ?? '200';
            data.name = resultArgs?.name;
            data.code = +code;
            data.inviteV4Code = resultArgs?.value.addRequestCode;
            data.inviteV4CodeExp = resultArgs?.value.addRequestExpiration?.toString();
        }

        else if (rpcResult.name === 'AddParticipantsResponseClientError') {
            const { code: code } = rpcResult.value.errorAddParticipantsClientErrors.value;
            data.code = +code;
        }

        else if (rpcResult.name === 'AddParticipantsResponseServerError') {
            const { code: code } = rpcResult.value.errorServerErrors.value;
            data.code = +code;
        }

        return data;
    };

    window.WWebJS.linkUnlinkSubgroups = async (action, parentGroupId, subGroupIds, options = {}) => {
        !Array.isArray(subGroupIds) && (subGroupIds = [subGroupIds]);
        const { removeOrphanMembers = false } = options;
        const parentGroupWid = window.Store.WidFactory.createWid(parentGroupId);
        const subGroupWids = subGroupIds.map((s) => window.Store.WidFactory.createWid(s));
        const isLinking = action === 'LinkSubgroups';
        let result;

        try {
            result = isLinking
                ? await window.Store.CommunityUtils.sendLinkSubgroups({
                    parentGroupId: parentGroupWid,
                    subgroupIds: subGroupWids
                })
                : await window.Store.CommunityUtils.sendUnlinkSubgroups({
                    parentGroupId: parentGroupWid,
                    subgroupIds: subGroupWids,
                    removeOrphanMembers: removeOrphanMembers
                });
        } catch (err) {
            if (err.name === 'ServerStatusCodeError') return {};
            throw err;
        }

        const errorCodes = {
            default: `An unknown error occupied while ${isLinking ? 'linking' : 'unlinking'} the group ${isLinking ? 'to' : 'from'} the comunity`,
            401: 'SubGroupNotAuthorizedError',
            403: 'SubGroupForbiddenError',
            404: 'SubGroupNotExistError',
            406: 'SubGroupNotAcceptableError',
            409: 'SubGroupConflictError',
            419: 'SubGroupResourceLimitError',
            500: 'SubGroupServerError'
        };

        result = {
            ...(isLinking
                ? { linkedGroupIds: result.linkedGroupJids }
                : { unlinkedGroupIds: result.unlinkedGroupJids }),
            failedGroups: result.failedGroups.map(group => ({
                groupId: group.jid,
                code: +group.error,
                message: errorCodes[group.error] || errorCodes.default
            }))
        };

        return result;
    };

    window.WWebJS.promoteDemoteCommunityParticipants = async (communityId, participantIds, toPromote) => {
        !Array.isArray(participantIds) && (participantIds = [participantIds]);
        const communityWid = window.Store.WidFactory.createWid(communityId);
        const participantWids = [], failedParticipants = [];

        const responseCodes = {
            200: `The participant was ${toPromote ? 'promoted' : 'demoted'} successfully`,
            403: `The participant can't be ${toPromote ? 'promoted' : 'demoted'}, maybe they are not a community member`,
            404: 'The phone number is not registered on WhatsApp'
        };

        for (const pId of participantIds) {
            const pWid = window.Store.WidFactory.createWid(pId);
            if ((await window.Store.QueryExist(pWid))?.wid) participantWids.push(pWid);
            else failedParticipants.push({
                id: pWid,
                code: 404,
                message: responseCodes[404]
            });
        }

        const iqTo = window.Store.WidToJid.widToGroupJid(communityWid);
        const participantArgs = {
            participantArgs: participantWids.map((p) => ({
                participantJid: window.Store.WidToJid.widToUserJid(p)
            }))
        };

        let response;
        try {
            response = await window.Store.CommunityUtils.sendPromoteDemoteAdminRPC({
                ...(toPromote
                    ? { promoteArgs: participantArgs }
                    : { demoteArgs: participantArgs }),
                iqTo: iqTo
            });
        } catch (err) {
            if (err.name === 'ServerStatusCodeError') return [];
            throw err;
        }

        if (response.name === 'PromoteDemoteAdminResponseSuccessMultiAdmin') {
            const result = response.value.adminParticipant.map((p) => {
                const error = +p.error || 200;
                return {
                    id: window.Store.JidToWid.userJidToUserWid(p.jid),
                    code: error,
                    message: responseCodes[error]
                };
            });
            return [...result, ...failedParticipants];
        }
        
        return [];
    };

    window.WWebJS.membershipRequestAction = async (groupId, action, requesterIds, sleep) => {
        const groupWid = window.Store.WidFactory.createWid(groupId);
        const group = await window.Store.Chat.find(groupWid);
        const toApprove = action === 'Approve';
        let membershipRequests;
        let response;
        let result = [];

        await window.Store.GroupMetadata.queryAndUpdate(groupWid);

        if (!requesterIds?.length) {
            membershipRequests = group.groupMetadata.membershipApprovalRequests._models.map(({ id }) => id);
        } else {
            !Array.isArray(requesterIds) && (requesterIds = [requesterIds]);
            membershipRequests = requesterIds.map(r => window.Store.WidFactory.createWid(r));
        }

        if (!membershipRequests.length) return [];

        const participantArgs = membershipRequests.map(m => ({
            participantArgs: [
                {
                    participantJid: window.Store.WidToJid.widToUserJid(m)
                }
            ]
        }));

        const groupJid = window.Store.WidToJid.widToGroupJid(groupWid);
        
        const _getSleepTime = (sleep) => {
            if (!Array.isArray(sleep) || (sleep.length === 2 && sleep[0] === sleep[1])) {
                return sleep;
            }
            if (sleep.length === 1) {
                return sleep[0];
            }
            sleep[1] - sleep[0] < 100 && (sleep[0] = sleep[1]) && (sleep[1] += 100);
            return Math.floor(Math.random() * (sleep[1] - sleep[0] + 1)) + sleep[0];
        };

        const membReqResCodes = {
            default: `An unknown error occupied while ${toApprove ? 'approving' : 'rejecting'} the participant membership request`,
            400: 'ParticipantNotFoundError',
            401: 'ParticipantNotAuthorizedError',
            403: 'ParticipantForbiddenError',
            404: 'ParticipantRequestNotFoundError',
            408: 'ParticipantTemporarilyBlockedError',
            409: 'ParticipantConflictError',
            412: 'ParticipantParentLinkedGroupsResourceConstraintError',
            500: 'ParticipantResourceConstraintError'
        };

        try {
            for (const participant of participantArgs) {
                response = await window.Store.MembershipRequestUtils.sendMembershipRequestsActionRPC({
                    iqTo: groupJid,
                    [toApprove ? 'approveArgs' : 'rejectArgs']: participant
                });

                if (response.name === 'MembershipRequestsActionResponseSuccess') {
                    const value = toApprove
                        ? response.value.membershipRequestsActionApprove
                        : response.value.membershipRequestsActionReject;
                    if (value?.participant) {
                        const [_] = value.participant.map(p => {
                            const error = toApprove
                                ? value.participant[0].membershipRequestsActionAcceptParticipantMixins?.value.error
                                : value.participant[0].membershipRequestsActionRejectParticipantMixins?.value.error;
                            return {
                                requesterId: window.Store.WidFactory.createWid(p.jid)._serialized,
                                ...(error
                                    ? { error: +error, message: membReqResCodes[error] || membReqResCodes.default }
                                    : { message: `${toApprove ? 'Approved' : 'Rejected'} successfully` })
                            };
                        });
                        _ && result.push(_);
                    }
                } else {
                    result.push({
                        requesterId: window.Store.JidToWid.userJidToUserWid(participant.participantArgs[0].participantJid)._serialized,
                        message: 'ServerStatusCodeError'
                    });
                }

                sleep &&
                    participantArgs.length > 1 &&
                    participantArgs.indexOf(participant) !== participantArgs.length - 1 &&
                    (await new Promise((resolve) => setTimeout(resolve, _getSleepTime(sleep))));
            }
            return result;
        } catch (err) {
            return [];
        }
    };

    window.WWebJS.keepUnkeepMessage = async (msgId, action, options = {}) => {
        const msg = window.Store.Msg.get(msgId);
        if (!msg) return false;
        
        const chat = window.Store.Chat.getChatByMsg(msg);
        const isMessageExpirationModeOn = window.Store.Ephemeral.getEphemeralSetting(chat) > 0;
        if (!isMessageExpirationModeOn) return false;

        const toKeepMsg = action === 'Keep';
        const { deleteExpired = true } = options;

        const response = toKeepMsg
            ? await window.Store.KeepUnkeepMsg.keepMessage(msg, 3)
            : await window.Store.KeepUnkeepMsg.undoKeepMessage(msg, { deleteExpired }, 3);
        return response.messageSendResult === 'OK';
    };
};<|MERGE_RESOLUTION|>--- conflicted
+++ resolved
@@ -60,11 +60,9 @@
     window.Store.LidUtils = window.mR.findModule('getCurrentLid')[0];
     window.Store.WidToJid = window.mR.findModule('widToUserJid')[0];
     window.Store.JidToWid = window.mR.findModule('userJidToUserWid')[0];
-<<<<<<< HEAD
-=======
     window.Store.KeepUnkeepMsg = window.mR.findModule('keepMessage')[0];
     window.Store.Chat.getChatByMsg = window.mR.findModule('getChat')[0].getChat;
->>>>>>> c540130e
+
     
     /* eslint-disable no-undef, no-cond-assign */
     window.Store.QueryExist = ((m = window.mR.findModule('queryExists')[0]) ? m.queryExists : window.mR.findModule('queryExist')[0].queryWidExists);
@@ -76,8 +74,7 @@
         ...window.mR.findModule('ChatlistPanelState')[0],
         setPushname: window.mR.findModule((m) => m.setPushname && !m.ChatlistPanelState)[0].setPushname
     };
-<<<<<<< HEAD
-=======
+  
     window.Store.MessageGetter = {
         ...window.mR.findModule((m) => m.Msg && typeof m.Msg === 'function')[0],
         ...window.mR.findModule((m) => m.getMsgByMsgKey && m.msgFindQuery)[0],
@@ -92,7 +89,6 @@
         changeEphemeralDuration:
             window.mR.findModule('changeEphemeralDuration')[0].changeEphemeralDuration
     };
->>>>>>> c540130e
     window.Store.StickerTools = {
         ...window.mR.findModule('toWebpSticker')[0],
         ...window.mR.findModule('addWebpMetadata')[0]
@@ -185,15 +181,11 @@
     };
 
     window.injectToFunction({ module: 'mediaTypeFromProtobuf', index: 0, function: 'mediaTypeFromProtobuf' }, (func, ...args) => { const [proto] = args; return proto.locationMessage ? null : func(...args); });
-<<<<<<< HEAD
+
 
     window.injectToFunction({ module: 'typeAttributeFromProtobuf', index: 0, function: 'typeAttributeFromProtobuf' }, (func, ...args) => { const [proto] = args; return proto.locationMessage || proto.groupInviteMessage ? 'text' : func(...args); });
-=======
-
-    window.injectToFunction({ module: 'typeAttributeFromProtobuf', index: 0, function: 'typeAttributeFromProtobuf' }, (func, ...args) => { const [proto] = args; return proto.locationMessage || proto.groupInviteMessage ? 'text' : func(...args); });
 
     window.injectToFunction({ module: 'shouldSkipGenMsg', index: 0, function: 'shouldSkipGenMsg' }, () => false);
->>>>>>> c540130e
 };
 
 exports.LoadUtils = () => {
