'use strict';

// Exposes the internal Store to the WhatsApp Web client
exports.ExposeStore = (moduleRaidStr) => {
    eval('var moduleRaid = ' + moduleRaidStr);
    // eslint-disable-next-line no-undef
    window.mR = moduleRaid();
    window.Store = Object.assign({}, window.mR.findModule(m => m.default && m.default.Chat)[0].default);
    window.Store.AppState = window.mR.findModule('Socket')[0].Socket;
    window.Store.Conn = window.mR.findModule('Conn')[0].Conn;
    window.Store.BlockContact = window.mR.findModule('blockContact')[0];
    window.Store.Call = window.mR.findModule((module) => module.default && module.default.Call)[0].default.Call;
    window.Store.Cmd = window.mR.findModule('Cmd')[0].Cmd;
    window.Store.CryptoLib = window.mR.findModule('decryptE2EMedia')[0];
    window.Store.DownloadManager = window.mR.findModule('downloadManager')[0].downloadManager;
    window.Store.GroupMetadata = window.mR.findModule('GroupMetadata')[0].default.GroupMetadata;
    window.Store.Label = window.mR.findModule('LabelCollection')[0].LabelCollection;
    window.Store.ContactCollection = window.mR.findModule('ContactCollection')[0].ContactCollection;
    window.Store.MediaPrep = window.mR.findModule('prepRawMedia')[0];
    window.Store.MediaObject = window.mR.findModule('getOrCreateMediaObject')[0];
    window.Store.NumberInfo = window.mR.findModule('formattedPhoneNumber')[0];
    window.Store.MediaTypes = window.mR.findModule('msgToMediaType')[0];
    window.Store.MediaUpload = window.mR.findModule('uploadMedia')[0];
    window.Store.MsgKey = window.mR.findModule((module) => module.default && module.default.fromString)[0].default;
    window.Store.MessageInfo = window.mR.findModule('sendQueryMsgInfo')[0];
    window.Store.OpaqueData = window.mR.findModule(module => module.default && module.default.createFromData)[0].default;
    window.Store.QueryExist = window.mR.findModule('queryExists')[0] ? window.mR.findModule('queryExists')[0].queryExists : window.mR.findModule('queryExist')[0].queryWidExists;
    window.Store.QueryProduct = window.mR.findModule('queryProduct')[0];
    window.Store.QueryOrder = window.mR.findModule('queryOrder')[0];
    window.Store.SendClear = window.mR.findModule('sendClear')[0];
    window.Store.SendDelete = window.mR.findModule('sendDelete')[0];
    window.Store.SendMessage = window.mR.findModule('addAndSendMsgToChat')[0];
    window.Store.EditMessage = window.mR.findModule('addAndSendMessageEdit')[0];
    window.Store.SendSeen = window.mR.findModule('sendSeen')[0];
    window.Store.User = window.mR.findModule('getMaybeMeUser')[0];
    window.Store.ContactMethods = window.mR.findModule('getUserid')[0];
    window.Store.BusinessProfileCollection = window.mR.findModule('BusinessProfileCollection')[0].BusinessProfileCollection;
    window.Store.UploadUtils = window.mR.findModule((module) => (module.default && module.default.encryptAndUpload) ? module.default : null)[0].default;
    window.Store.UserConstructor = window.mR.findModule((module) => (module.default && module.default.prototype && module.default.prototype.isServer && module.default.prototype.isUser) ? module.default : null)[0].default;
    window.Store.Validators = window.mR.findModule('findLinks')[0];
    window.Store.VCard = window.mR.findModule('vcardFromContactModel')[0];
    window.Store.WidFactory = window.mR.findModule('createWid')[0];
    window.Store.ProfilePic = window.mR.findModule('profilePicResync')[0];
    window.Store.PresenceUtils = window.mR.findModule('sendPresenceAvailable')[0];
    window.Store.ChatState = window.mR.findModule('sendChatStateComposing')[0];
    window.Store.findCommonGroups = window.mR.findModule('findCommonGroups')[0].findCommonGroups;
    window.Store.StatusUtils = window.mR.findModule('setMyStatus')[0];
    window.Store.ConversationMsgs = window.mR.findModule('loadEarlierMsgs')[0];
    window.Store.sendReactionToMsg = window.mR.findModule('sendReactionToMsg')[0].sendReactionToMsg;
    window.Store.createOrUpdateReactionsModule = window.mR.findModule('createOrUpdateReactions')[0];
    window.Store.EphemeralFields = window.mR.findModule('getEphemeralFields')[0];
    window.Store.ReplyUtils = window.mR.findModule('canReplyMsg').length > 0 && window.mR.findModule('canReplyMsg')[0];
    window.Store.MsgActionChecks = window.mR.findModule('canSenderRevokeMsg')[0];
    window.Store.QuotedMsg = window.mR.findModule('getQuotedMsgObj')[0];
    window.Store.Socket = window.mR.findModule('deprecatedSendIq')[0];
    window.Store.SocketWap = window.mR.findModule('wap')[0];
    window.Store.SearchContext = window.mR.findModule('getSearchContext')[0].getSearchContext;
    window.Store.DrawerManager = window.mR.findModule('DrawerManager')[0].DrawerManager;
    window.Store.LidUtils = window.mR.findModule('getCurrentLid')[0];
    window.Store.WidToJid = window.mR.findModule('widToUserJid')[0];
    window.Store.JidToWid = window.mR.findModule('userJidToUserWid')[0];
    window.Store.StickerTools = {
        ...window.mR.findModule('toWebpSticker')[0],
        ...window.mR.findModule('addWebpMetadata')[0]
    };
    window.Store.GroupUtils = {
        ...window.mR.findModule('createGroup')[0],
        ...window.mR.findModule('setGroupDescription')[0],
        ...window.mR.findModule('sendExitGroup')[0],
        ...window.mR.findModule('sendSetPicture')[0]
    };
    window.Store.GroupParticipants = {
        ...window.mR.findModule('promoteParticipants')[0],
        sendAddParticipantsRPC:
            window.mR.findModule('sendAddParticipantsRPC')[0].sendAddParticipantsRPC
    };
    window.Store.GroupInvite = {
        ...window.mR.findModule('resetGroupInviteCode')[0],
        ...window.mR.findModule('queryGroupInvite')[0]
    };
    window.Store.GroupInviteV4 = {
        ...window.mR.findModule('queryGroupInviteV4')[0],
        sendGroupInviteMessage:
            window.mR.findModule('sendGroupInviteMessage')[0].sendGroupInviteMessage
    };

    if (!window.Store.Chat._find) {
        window.Store.Chat._find = e => {
            const target = window.Store.Chat.get(e);
            return target ? Promise.resolve(target) : Promise.resolve({
                id: e
            });
        };
    }

    // eslint-disable-next-line no-undef
    if ((m = window.mR.findModule('ChatCollection')[0]) && m.ChatCollection && typeof m.ChatCollection.findImpl === 'undefined' && typeof m.ChatCollection._find !== 'undefined') m.ChatCollection.findImpl = m.ChatCollection._find;
<<<<<<< HEAD
=======

>>>>>>> ecf19eb9

    // TODO remove these once everybody has been updated to WWebJS with legacy sessions removed
    const _linkPreview = window.mR.findModule('queryLinkPreview');
    if (_linkPreview && _linkPreview[0] && _linkPreview[0].default) {
        window.Store.Wap = _linkPreview[0].default;
    }

    const _isMDBackend = window.mR.findModule('isMDBackend');
    if(_isMDBackend && _isMDBackend[0] && _isMDBackend[0].isMDBackend) {
        window.Store.MDBackend = _isMDBackend[0].isMDBackend();
    } else {
        window.Store.MDBackend = true;
    }

    const _features = window.mR.findModule('FEATURE_CHANGE_EVENT')[0];
    if(_features) {
        window.Store.Features = _features.LegacyPhoneFeatures;
    }

    /**
     * Target options object description
     * @typedef {Object} TargetOptions
     * @property {string|number} moduleId The name or a key of the target module to search
     * @property {number} index The index value of the target module
     * @property {string} property The function name to get from a module
     */

    /**
     * Function to modify functions
     * Referenced from and modified:
     * @see https://github.com/pedroslopez/whatsapp-web.js/pull/1636/commits/81111faa058d8e715285a2bfc9a42636074f7c3d#diff-de25cb4b9105890088bb033eac000d1dd2104d3498a8523082dc7eaf319738b8R75-R78
     * @param {TargetOptions} target Options specifying the target function to search for modifying
     * @param {Function} callback Modified function
     */
    window.injectToFunction = (target, callback) => {
        const module = typeof target.moduleId === 'string'
            ? window.mR.findModule(target.moduleId)
            : window.mR.modules[target.moduleId];
        const originalFunction = module[target.index][target.property];
        const modifiedFunction = (...args) => callback(originalFunction, ...args);
        module[target.index][target.property] = modifiedFunction;
    };

    /**
     * Referenced from and modified:
<<<<<<< HEAD
     * @see https://github.com/wppconnect-team/wa-js/blob/e19164e83cfa68b828493e6ff046c0a3d46a4942/src/chat/functions/sendLocationMessage.ts#L164
     */
    window.injectToFunction({ moduleId: 'typeAttributeFromProtobuf', index: 0, property: 'typeAttributeFromProtobuf' }, (func, ...args) => { const [proto] = args; return proto.groupInviteMessage ? 'text' : func(...args); });
=======
     * @see https://github.com/wppconnect-team/wa-js/blob/e19164e83cfa68b828493e6ff046c0a3d46a4942/src/chat/functions/sendLocationMessage.ts#L156
     */
    window.injectToFunction({ moduleId: 'mediaTypeFromProtobuf', index: 0, property: 'mediaTypeFromProtobuf' }, (func, ...args) => { const [proto] = args; return proto.locationMessage ? null : func(...args); });

    /**
     * Referenced from and modified:
     * @see https://github.com/wppconnect-team/wa-js/blob/e19164e83cfa68b828493e6ff046c0a3d46a4942/src/chat/functions/sendLocationMessage.ts#L164
     */
    window.injectToFunction({ moduleId: 'typeAttributeFromProtobuf', index: 0, property: 'typeAttributeFromProtobuf' }, (func, ...args) => { const [proto] = args; return proto.locationMessage ? 'text' : func(...args); });
>>>>>>> ecf19eb9
};

exports.LoadUtils = () => {
    window.WWebJS = {};

    window.WWebJS.sendSeen = async (chatId) => {
        let chat = window.Store.Chat.get(chatId);
        if (chat !== undefined) {
            await window.Store.SendSeen.sendSeen(chat, false);
            return true;
        }
        return false;

    };

    window.WWebJS.sendMessage = async (chat, content, options = {}) => {
        let attOptions = {};
        if (options.attachment) {
            attOptions = options.sendMediaAsSticker
                ? await window.WWebJS.processStickerData(options.attachment)
                : await window.WWebJS.processMediaData(options.attachment, {
                    forceVoice: options.sendAudioAsVoice,
                    forceDocument: options.sendMediaAsDocument,
                    forceGif: options.sendVideoAsGif
                });
            
            if (options.caption){
                attOptions.caption = options.caption; 
            }
            content = options.sendMediaAsSticker ? undefined : attOptions.preview;
            attOptions.isViewOnce = options.isViewOnce;

            delete options.attachment;
            delete options.sendMediaAsSticker;
        }
        let quotedMsgOptions = {};
        if (options.quotedMessageId) {
            let quotedMessage = window.Store.Msg.get(options.quotedMessageId);

            // TODO remove .canReply() once all clients are updated to >= v2.2241.6
            const canReply = window.Store.ReplyUtils ? 
                window.Store.ReplyUtils.canReplyMsg(quotedMessage.unsafe()) : 
                quotedMessage.canReply();

            if (canReply) {
                quotedMsgOptions = quotedMessage.msgContextInfo(chat);
            }
            delete options.quotedMessageId;
        }

        if (options.mentionedJidList) {
            options.mentionedJidList = options.mentionedJidList.map(cId => window.Store.Contact.get(cId).id);
        }

        let locationOptions = {};
        if (options.location) {
            let { latitude, longitude, description, url } = options.location;
            url = window.Store.Validators.findLink(url)?.href;
            url && !description && (description = url);
            locationOptions = {
                type: 'location',
                loc: description,
                lat: latitude,
                lng: longitude,
                clientUrl: url
            };
            delete options.location;
        }

        let vcardOptions = {};
        if (options.contactCard) {
            let contact = window.Store.Contact.get(options.contactCard);
            vcardOptions = {
                body: window.Store.VCard.vcardFromContactModel(contact).vcard,
                type: 'vcard',
                vcardFormattedName: contact.formattedName
            };
            delete options.contactCard;
        } else if (options.contactCardList) {
            let contacts = options.contactCardList.map(c => window.Store.Contact.get(c));
            let vcards = contacts.map(c => window.Store.VCard.vcardFromContactModel(c));
            vcardOptions = {
                type: 'multi_vcard',
                vcardList: vcards,
                body: undefined
            };
            delete options.contactCardList;
        } else if (options.parseVCards && typeof (content) === 'string' && content.startsWith('BEGIN:VCARD')) {
            delete options.parseVCards;
            try {
                const parsed = window.Store.VCard.parseVcard(content);
                if (parsed) {
                    vcardOptions = {
                        type: 'vcard',
                        vcardFormattedName: window.Store.VCard.vcardGetNameFromParsed(parsed)
                    };
                }
            } catch (_) {
                // not a vcard
            }
        }

        if (options.linkPreview) {
            delete options.linkPreview;

            // Not supported yet by WhatsApp Web on MD
            if(!window.Store.MDBackend) {
                const link = window.Store.Validators.findLink(content);
                if (link) {
                    const preview = await window.Store.Wap.queryLinkPreview(link.url);
                    preview.preview = true;
                    preview.subtype = 'url';
                    options = { ...options, ...preview };
                }
            }
        }
        
        let buttonOptions = {};
        if(options.buttons){
            let caption;
            if (options.buttons.type === 'chat') {
                content = options.buttons.body;
                caption = content;
            } else {
                caption = options.caption ? options.caption : ' '; //Caption can't be empty
            }
            buttonOptions = {
                productHeaderImageRejected: false,
                isFromTemplate: false,
                isDynamicReplyButtonsMsg: true,
                title: options.buttons.title ? options.buttons.title : undefined,
                footer: options.buttons.footer ? options.buttons.footer : undefined,
                dynamicReplyButtons: options.buttons.buttons,
                replyButtons: options.buttons.buttons,
                caption: caption
            };
            delete options.buttons;
        }

        let listOptions = {};
        if (options.list) {
            if (window.Store.Conn.platform === 'smba' || window.Store.Conn.platform === 'smbi') {
                throw '[LT01] Whatsapp business can\'t send this yet';
            }
            listOptions = {
                type: 'list',
                footer: options.list.footer,
                list: {
                    ...options.list,
                    listType: 1
                },
                body: options.list.description
            };
            delete options.list;
            delete listOptions.list.footer;
        }

        const meUser = window.Store.User.getMaybeMeUser();
        const isMD = window.Store.MDBackend;
        const newId = await window.Store.MsgKey.newId();
        
        const newMsgId = new window.Store.MsgKey({
            from: meUser,
            to: chat.id,
            id: newId,
            participant: isMD && chat.id.isGroup() ? meUser : undefined,
            selfDir: 'out',
        });

        const extraOptions = options.extraOptions || {};
        delete options.extraOptions;

        const ephemeralFields = window.Store.EphemeralFields.getEphemeralFields(chat);

        const message = {
            ...options,
            id: newMsgId,
            ack: 0,
            body: content,
            from: meUser,
            to: chat.id,
            local: true,
            self: 'out',
            t: parseInt(new Date().getTime() / 1000),
            isNewMsg: true,
            type: 'chat',
            ...ephemeralFields,
            ...locationOptions,
            ...attOptions,
            ...(attOptions.toJSON ? attOptions.toJSON() : {}),
            ...quotedMsgOptions,
            ...vcardOptions,
            ...buttonOptions,
            ...listOptions,
            ...extraOptions
        };

        await window.Store.SendMessage.addAndSendMsgToChat(chat, message);
        return window.Store.Msg.get(newMsgId._serialized);
    };
	
    window.WWebJS.editMessage = async (msg, content, options = {}) => {

        const extraOptions = options.extraOptions || {};
        delete options.extraOptions;
        
        if (options.mentionedJidList) {
            options.mentionedJidList = options.mentionedJidList.map(cId => window.Store.Contact.get(cId).id);
        }

        if (options.linkPreview) {
            options.linkPreview = null;

            // Not supported yet by WhatsApp Web on MD
            if(!window.Store.MDBackend) {
                const link = window.Store.Validators.findLink(content);
                if (link) {
                    const preview = await window.Store.Wap.queryLinkPreview(link.url);
                    preview.preview = true;
                    preview.subtype = 'url';
                    options = { ...options, ...preview };
                }
            }
        }


        const internalOptions = {
            ...options,
            ...extraOptions
        };

        await window.Store.EditMessage.sendMessageEdit(msg, content, internalOptions);
        return window.Store.Msg.get(msg.id._serialized);
    };

    window.WWebJS.toStickerData = async (mediaInfo) => {
        if (mediaInfo.mimetype == 'image/webp') return mediaInfo;

        const file = window.WWebJS.mediaInfoToFile(mediaInfo);
        const webpSticker = await window.Store.StickerTools.toWebpSticker(file);
        const webpBuffer = await webpSticker.arrayBuffer();
        const data = window.WWebJS.arrayBufferToBase64(webpBuffer);

        return {
            mimetype: 'image/webp',
            data
        };
    };

    window.WWebJS.processStickerData = async (mediaInfo) => {
        if (mediaInfo.mimetype !== 'image/webp') throw new Error('Invalid media type');

        const file = window.WWebJS.mediaInfoToFile(mediaInfo);
        let filehash = await window.WWebJS.getFileHash(file);
        let mediaKey = await window.WWebJS.generateHash(32);

        const controller = new AbortController();
        const uploadedInfo = await window.Store.UploadUtils.encryptAndUpload({
            blob: file,
            type: 'sticker',
            signal: controller.signal,
            mediaKey
        });

        const stickerInfo = {
            ...uploadedInfo,
            clientUrl: uploadedInfo.url,
            deprecatedMms3Url: uploadedInfo.url,
            uploadhash: uploadedInfo.encFilehash,
            size: file.size,
            type: 'sticker',
            filehash
        };

        return stickerInfo;
    };

    window.WWebJS.processMediaData = async (mediaInfo, { forceVoice, forceDocument, forceGif }) => {
        const file = window.WWebJS.mediaInfoToFile(mediaInfo);
        const mData = await window.Store.OpaqueData.createFromData(file, file.type);
        const mediaPrep = window.Store.MediaPrep.prepRawMedia(mData, { asDocument: forceDocument });
        const mediaData = await mediaPrep.waitForPrep();
        const mediaObject = window.Store.MediaObject.getOrCreateMediaObject(mediaData.filehash);

        const mediaType = window.Store.MediaTypes.msgToMediaType({
            type: mediaData.type,
            isGif: mediaData.isGif
        });

        if (forceVoice && mediaData.type === 'audio') {
            mediaData.type = 'ptt';
            const waveform = mediaObject.contentInfo.waveform;
            mediaData.waveform =
                waveform ?? await window.WWebJS.generateWaveform(file);
        }

        if (forceGif && mediaData.type === 'video') {
            mediaData.isGif = true;
        }

        if (forceDocument) {
            mediaData.type = 'document';
        }

        if (!(mediaData.mediaBlob instanceof window.Store.OpaqueData)) {
            mediaData.mediaBlob = await window.Store.OpaqueData.createFromData(mediaData.mediaBlob, mediaData.mediaBlob.type);
        }

        mediaData.renderableUrl = mediaData.mediaBlob.url();
        mediaObject.consolidate(mediaData.toJSON());
        mediaData.mediaBlob.autorelease();

        const uploadedMedia = await window.Store.MediaUpload.uploadMedia({
            mimetype: mediaData.mimetype,
            mediaObject,
            mediaType
        });

        const mediaEntry = uploadedMedia.mediaEntry;
        if (!mediaEntry) {
            throw new Error('upload failed: media entry was not created');
        }

        mediaData.set({
            clientUrl: mediaEntry.mmsUrl,
            deprecatedMms3Url: mediaEntry.deprecatedMms3Url,
            directPath: mediaEntry.directPath,
            mediaKey: mediaEntry.mediaKey,
            mediaKeyTimestamp: mediaEntry.mediaKeyTimestamp,
            filehash: mediaObject.filehash,
            encFilehash: mediaEntry.encFilehash,
            uploadhash: mediaEntry.uploadHash,
            size: mediaObject.size,
            streamingSidecar: mediaEntry.sidecar,
            firstFrameSidecar: mediaEntry.firstFrameSidecar
        });

        return mediaData;
    };

    window.WWebJS.getMessageModel = message => {
        const msg = message.serialize();

        msg.isEphemeral = message.isEphemeral;
        msg.isStatusV3 = message.isStatusV3;
        msg.links = (message.getRawLinks()).map(link => ({
            link: link.href,
            isSuspicious: Boolean(link.suspiciousCharacters && link.suspiciousCharacters.size)
        }));

        if (msg.buttons) {
            msg.buttons = msg.buttons.serialize();
        }
        if (msg.dynamicReplyButtons) {
            msg.dynamicReplyButtons = JSON.parse(JSON.stringify(msg.dynamicReplyButtons));
        }
        if (msg.replyButtons) {
            msg.replyButtons = JSON.parse(JSON.stringify(msg.replyButtons));
        }

        if (typeof msg.id.remote === 'object') {
            msg.id = Object.assign({}, msg.id, { remote: msg.id.remote._serialized });
        }

        delete msg.pendingAckUpdate;

        return msg;
    };


    window.WWebJS.getChatModel = async chat => {

        let res = chat.serialize();
        res.isGroup = chat.isGroup;
        res.formattedTitle = chat.formattedTitle;
        res.isMuted = chat.mute && chat.mute.isMuted;

        if (chat.groupMetadata) {
            const chatWid = window.Store.WidFactory.createWid((chat.id._serialized));
            await window.Store.GroupMetadata.update(chatWid);
            res.groupMetadata = chat.groupMetadata.serialize();
        }
        
        res.lastMessage = null;
        if (res.msgs && res.msgs.length) {
            const lastMessage = chat.lastReceivedKey ? window.Store.Msg.get(chat.lastReceivedKey._serialized) : null;
            if (lastMessage) {
                res.lastMessage = window.WWebJS.getMessageModel(lastMessage);
            }
        }
        
        delete res.msgs;
        delete res.msgUnsyncedButtonReplyMsgs;
        delete res.unsyncedButtonReplies;

        return res;
    };

    window.WWebJS.getChat = async chatId => {
        const chatWid = window.Store.WidFactory.createWid(chatId);
        const chat = await window.Store.Chat.find(chatWid);
        return await window.WWebJS.getChatModel(chat);
    };

    window.WWebJS.getChats = async () => {
        const chats = window.Store.Chat.getModelsArray();

        const chatPromises = chats.map(chat => window.WWebJS.getChatModel(chat));
        return await Promise.all(chatPromises);
    };

    window.WWebJS.getContactModel = contact => {
        let res = contact.serialize();
        res.isBusiness = contact.isBusiness === undefined ? false : contact.isBusiness;

        if (contact.businessProfile) {
            res.businessProfile = contact.businessProfile.serialize();
        }

        // TODO: remove useOldImplementation and its checks once all clients are updated to >= v2.2327.4
        const useOldImplementation
            = window.compareWwebVersions(window.Debug.VERSION, '<', '2.2327.4');

        res.isMe = useOldImplementation
            ? contact.isMe
            : window.Store.ContactMethods.getIsMe(contact);
        res.isUser = useOldImplementation
            ? contact.isUser
            : window.Store.ContactMethods.getIsUser(contact);
        res.isGroup = useOldImplementation
            ? contact.isGroup
            : window.Store.ContactMethods.getIsGroup(contact);
        res.isWAContact = useOldImplementation
            ? contact.isWAContact
            : window.Store.ContactMethods.getIsWAContact(contact);
        res.isMyContact = useOldImplementation
            ? contact.isMyContact
            : window.Store.ContactMethods.getIsMyContact(contact);
        res.isBlocked = contact.isContactBlocked;
        res.userid = useOldImplementation
            ? contact.userid
            : window.Store.ContactMethods.getUserid(contact);
        res.isEnterprise = useOldImplementation
            ? contact.isEnterprise
            : window.Store.ContactMethods.getIsEnterprise(contact);
        res.verifiedName = useOldImplementation
            ? contact.verifiedName
            : window.Store.ContactMethods.getVerifiedName(contact);
        res.verifiedLevel = useOldImplementation
            ? contact.verifiedLevel
            : window.Store.ContactMethods.getVerifiedLevel(contact);
        res.statusMute = useOldImplementation
            ? contact.statusMute
            : window.Store.ContactMethods.getStatusMute(contact);
        res.name = useOldImplementation
            ? contact.name
            : window.Store.ContactMethods.getName(contact);
        res.shortName = useOldImplementation
            ? contact.shortName
            : window.Store.ContactMethods.getShortName(contact);
        res.pushname = useOldImplementation
            ? contact.pushname
            : window.Store.ContactMethods.getPushname(contact);

        return res;
    };

    window.WWebJS.getContact = async contactId => {
        const wid = window.Store.WidFactory.createWid(contactId);
        const contact = await window.Store.Contact.find(wid);
        const bizProfile = await window.Store.BusinessProfileCollection.fetchBizProfile(wid);
        bizProfile.profileOptions && (contact.businessProfile = bizProfile);
        return window.WWebJS.getContactModel(contact);
    };

    window.WWebJS.getContacts = () => {
        const contacts = window.Store.Contact.getModelsArray();
        return contacts.map(contact => window.WWebJS.getContactModel(contact));
    };

    window.WWebJS.mediaInfoToFile = ({ data, mimetype, filename }) => {
        const binaryData = window.atob(data);

        const buffer = new ArrayBuffer(binaryData.length);
        const view = new Uint8Array(buffer);
        for (let i = 0; i < binaryData.length; i++) {
            view[i] = binaryData.charCodeAt(i);
        }

        const blob = new Blob([buffer], { type: mimetype });
        return new File([blob], filename, {
            type: mimetype,
            lastModified: Date.now()
        });
    };

    window.WWebJS.arrayBufferToBase64 = (arrayBuffer) => {
        let binary = '';
        const bytes = new Uint8Array(arrayBuffer);
        const len = bytes.byteLength;
        for (let i = 0; i < len; i++) {
            binary += String.fromCharCode(bytes[i]);
        }
        return window.btoa(binary);
    };

    window.WWebJS.arrayBufferToBase64Async = (arrayBuffer) =>
        new Promise((resolve, reject) => {
            const blob = new Blob([arrayBuffer], {
                type: 'application/octet-stream',
            });
            const fileReader = new FileReader();
            fileReader.onload = () => {
                const [, data] = fileReader.result.split(',');
                resolve(data);
            };
            fileReader.onerror = (e) => reject(e);
            fileReader.readAsDataURL(blob);
        });

    window.WWebJS.getFileHash = async (data) => {
        let buffer = await data.arrayBuffer();
        const hashBuffer = await crypto.subtle.digest('SHA-256', buffer);
        return btoa(String.fromCharCode(...new Uint8Array(hashBuffer)));
    };

    window.WWebJS.generateHash = async (length) => {
        var result = '';
        var characters = 'ABCDEFGHIJKLMNOPQRSTUVWXYZabcdefghijklmnopqrstuvwxyz0123456789';
        var charactersLength = characters.length;
        for (var i = 0; i < length; i++) {
            result += characters.charAt(Math.floor(Math.random() * charactersLength));
        }
        return result;
    };

    /**
     * Referenced from and modified:
     * @see https://github.com/wppconnect-team/wa-js/commit/290ebfefe6021b3d17f7fdfdda5545bb0473b26f
     */
    window.WWebJS.generateWaveform = async (audioFile) => {
        try {
            const audioData = await audioFile.arrayBuffer();
            const audioContext = new AudioContext();
            const audioBuffer = await audioContext.decodeAudioData(audioData);

            const rawData = audioBuffer.getChannelData(0);
            const samples = 64;
            const blockSize = Math.floor(rawData.length / samples);
            const filteredData = [];
            for (let i = 0; i < samples; i++) {
                const blockStart = blockSize * i;
                let sum = 0;
                for (let j = 0; j < blockSize; j++) {
                    sum = sum + Math.abs(rawData[blockStart + j]);
                }
                filteredData.push(sum / blockSize);
            }

            const multiplier = Math.pow(Math.max(...filteredData), -1);
            const normalizedData = filteredData.map((n) => n * multiplier);

            const waveform = new Uint8Array(
                normalizedData.map((n) => Math.floor(100 * n))
            );

            return waveform;
        } catch (e) {
            return undefined;
        }
    };

    window.WWebJS.sendClearChat = async (chatId) => {
        let chat = window.Store.Chat.get(chatId);
        if (chat !== undefined) {
            await window.Store.SendClear.sendClear(chat, false);
            return true;
        }
        return false;
    };

    window.WWebJS.sendDeleteChat = async (chatId) => {
        let chat = window.Store.Chat.get(chatId);
        if (chat !== undefined) {
            await window.Store.SendDelete.sendDelete(chat);
            return true;
        }
        return false;
    };

    window.WWebJS.sendChatstate = async (state, chatId) => {
        if (window.Store.MDBackend) {
            chatId = window.Store.WidFactory.createWid(chatId);
        }
        switch (state) {
        case 'typing':
            await window.Store.ChatState.sendChatStateComposing(chatId);
            break;
        case 'recording':
            await window.Store.ChatState.sendChatStateRecording(chatId);
            break;
        case 'stop':
            await window.Store.ChatState.sendChatStatePaused(chatId);
            break;
        default:
            throw 'Invalid chatstate';
        }

        return true;
    };

    window.WWebJS.getLabelModel = label => {
        let res = label.serialize();
        res.hexColor = label.hexColor;

        return res;
    };

    window.WWebJS.getLabels = () => {
        const labels = window.Store.Label.getModelsArray();
        return labels.map(label => window.WWebJS.getLabelModel(label));
    };

    window.WWebJS.getLabel = (labelId) => {
        const label = window.Store.Label.get(labelId);
        return window.WWebJS.getLabelModel(label);
    };

    window.WWebJS.getChatLabels = async (chatId) => {
        const chat = await window.WWebJS.getChat(chatId);
        return (chat.labels || []).map(id => window.WWebJS.getLabel(id));
    };

    window.WWebJS.getOrderDetail = async (orderId, token, chatId) => {
        const chatWid = window.Store.WidFactory.createWid(chatId);
        return window.Store.QueryOrder.queryOrder(chatWid, orderId, 80, 80, token);
    };

    window.WWebJS.getProductMetadata = async (productId) => {
        let sellerId = window.Store.Conn.wid;
        let product = await window.Store.QueryProduct.queryProduct(sellerId, productId);
        if (product && product.data) {
            return product.data;
        }

        return undefined;
    };

    window.WWebJS.rejectCall = async (peerJid, id) => {
        peerJid = peerJid.split('@')[0] + '@s.whatsapp.net';
        let userId = window.Store.User.getMaybeMeUser().user + '@s.whatsapp.net';
        const stanza = window.Store.SocketWap.wap('call', {
            id: window.Store.SocketWap.generateId(),
            from: window.Store.SocketWap.USER_JID(userId),
            to: window.Store.SocketWap.USER_JID(peerJid),
        }, [
            window.Store.SocketWap.wap('reject', {
                'call-id': id,
                'call-creator': window.Store.SocketWap.USER_JID(peerJid),
                count: '0',
            })
        ]);
        await window.Store.Socket.deprecatedCastStanza(stanza);
    };

    window.WWebJS.cropAndResizeImage = async (media, options = {}) => {
        if (!media.mimetype.includes('image'))
            throw new Error('Media is not an image');

        if (options.mimetype && !options.mimetype.includes('image'))
            delete options.mimetype;

        options = Object.assign({ size: 640, mimetype: media.mimetype, quality: .75, asDataUrl: false }, options);

        const img = await new Promise ((resolve, reject) => {
            const img = new Image();
            img.onload = () => resolve(img);
            img.onerror = reject;
            img.src = `data:${media.mimetype};base64,${media.data}`;
        });

        const sl = Math.min(img.width, img.height);
        const sx = Math.floor((img.width - sl) / 2);
        const sy = Math.floor((img.height - sl) / 2);

        const canvas = document.createElement('canvas');
        canvas.width = options.size;
        canvas.height = options.size;

        const ctx = canvas.getContext('2d');
        ctx.drawImage(img, sx, sy, sl, sl, 0, 0, options.size, options.size);

        const dataUrl = canvas.toDataURL(options.mimetype, options.quality);

        if (options.asDataUrl)
            return dataUrl;

        return Object.assign(media, {
            mimetype: options.mimeType,
            data: dataUrl.replace(`data:${options.mimeType};base64,`, '')
        });
    };

    window.WWebJS.setPicture = async (chatid, media) => {
        const thumbnail = await window.WWebJS.cropAndResizeImage(media, { asDataUrl: true, mimetype: 'image/jpeg', size: 96 });
        const profilePic = await window.WWebJS.cropAndResizeImage(media, { asDataUrl: true, mimetype: 'image/jpeg', size: 640 });

        const chatWid = window.Store.WidFactory.createWid(chatid);
        try {
            const collection = window.Store.ProfilePicThumb.get(chatid);
            if (!collection.canSet()) return;

            const res = await window.Store.GroupUtils.sendSetPicture(chatWid, thumbnail, profilePic);
            return res ? res.status === 200 : false;
        } catch (err) {
            if(err.name === 'ServerStatusCodeError') return false;
            throw err;
        }
    };

    window.WWebJS.deletePicture = async (chatid) => {
        const chatWid = window.Store.WidFactory.createWid(chatid);
        try {
            const collection = window.Store.ProfilePicThumb.get(chatid);
            if (!collection.canDelete()) return;

            const res = await window.Store.GroupUtils.requestDeletePicture(chatWid);
            return res ? res.status === 200 : false;
        } catch (err) {
            if(err.name === 'ServerStatusCodeError') return false;
            throw err;
        }
    };
    
    window.WWebJS.getProfilePicThumbToBase64 = async (chatWid) => {
        const profilePicCollection = window.Store.ProfilePicThumb.get(chatWid);

        const _readImageAsBase64 = (imageBlob) => {
            return new Promise((resolve) => {
                const reader = new FileReader();
                reader.onloadend = function () {
                    const base64Image = reader.result;
                    if (base64Image == null) {
                        resolve(undefined);
                    } else {
                        const base64Data = base64Image.toString().split(',')[1];
                        resolve(base64Data);
                    }
                };
                reader.readAsDataURL(imageBlob);
            });
        };

        if (profilePicCollection?.img) {
            try {
                const response = await fetch(profilePicCollection.img);
                if (response.ok) {
                    const imageBlob = await response.blob();
                    if (imageBlob) {
                        const base64Image = await _readImageAsBase64(imageBlob);
                        return base64Image;
                    }
                }
            } catch (error) { /* empty */ }
        }
        return undefined;
    };

    window.WWebJS.getAddParticipantsRpcResult = async (chatMetadata, chatWid, participantWid) => {
        const participantLidArgs = chatMetadata?.isLidAddressingMode
            ? {
                phoneNumber: participantWid,
                lid: window.Store.LidUtils.getCurrentLid(participantWid)
            }
            : { phoneNumber: participantWid };

        const iqTo = window.Store.WidToJid.widToGroupJid(chatWid);

        const participantArgs =
            participantLidArgs.lid
                ? [{
                    participantJid: window.Store.WidToJid.widToUserJid(participantLidArgs.lid),
                    phoneNumberMixinArgs: {
                        anyPhoneNumber: window.Store.WidToJid.widToUserJid(participantLidArgs.phoneNumber)
                    }
                }]
                : [{
                    participantJid: window.Store.WidToJid.widToUserJid(participantLidArgs.phoneNumber)
                }];

        let result, participant;
        const data = {
            name: undefined,
            code: undefined,
            message: undefined,
            inviteV4Code: undefined,
            inviteV4CodeExp: undefined
        };

        try {
            result = await window.Store.GroupParticipants.sendAddParticipantsRPC({ participantArgs, iqTo });
            [participant] = result.value.addParticipant;
        } catch (err) {
            data.code = -1;
            data.message = 'SmaxParsingFailure: failed to parse the response of <AddParticipants>';
            return data;
        }

        if (result.name === 'AddParticipantsResponseSuccess') {
            const participantMixins = participant.addParticipantsParticipantMixins;
            const code = participantMixins?.value.error ?? '200';
            data.name = participantMixins?.name;
            data.code = +code;
            data.inviteV4Code = participantMixins?.value.addRequestCode;
            data.inviteV4CodeExp = participantMixins?.value.addRequestExpiration?.toString();
        }

        else if (result.name === 'AddParticipantsResponseClientError') {
            const { code: code, text: message } = result.value.errorAddParticipantsClientErrors.value;
            data.code = +code;
            data.message = message;
        }

        else if (result.name === 'AddParticipantsResponseServerError') {
            const { code: code, text: message } = result.value.errorServerErrors.value;
            data.code = +code;
            data.message = message;
        }

        return data;
    };
};<|MERGE_RESOLUTION|>--- conflicted
+++ resolved
@@ -95,10 +95,6 @@
 
     // eslint-disable-next-line no-undef
     if ((m = window.mR.findModule('ChatCollection')[0]) && m.ChatCollection && typeof m.ChatCollection.findImpl === 'undefined' && typeof m.ChatCollection._find !== 'undefined') m.ChatCollection.findImpl = m.ChatCollection._find;
-<<<<<<< HEAD
-=======
-
->>>>>>> ecf19eb9
 
     // TODO remove these once everybody has been updated to WWebJS with legacy sessions removed
     const _linkPreview = window.mR.findModule('queryLinkPreview');
@@ -128,8 +124,6 @@
 
     /**
      * Function to modify functions
-     * Referenced from and modified:
-     * @see https://github.com/pedroslopez/whatsapp-web.js/pull/1636/commits/81111faa058d8e715285a2bfc9a42636074f7c3d#diff-de25cb4b9105890088bb033eac000d1dd2104d3498a8523082dc7eaf319738b8R75-R78
      * @param {TargetOptions} target Options specifying the target function to search for modifying
      * @param {Function} callback Modified function
      */
@@ -141,24 +135,10 @@
         const modifiedFunction = (...args) => callback(originalFunction, ...args);
         module[target.index][target.property] = modifiedFunction;
     };
-
-    /**
-     * Referenced from and modified:
-<<<<<<< HEAD
-     * @see https://github.com/wppconnect-team/wa-js/blob/e19164e83cfa68b828493e6ff046c0a3d46a4942/src/chat/functions/sendLocationMessage.ts#L164
-     */
-    window.injectToFunction({ moduleId: 'typeAttributeFromProtobuf', index: 0, property: 'typeAttributeFromProtobuf' }, (func, ...args) => { const [proto] = args; return proto.groupInviteMessage ? 'text' : func(...args); });
-=======
-     * @see https://github.com/wppconnect-team/wa-js/blob/e19164e83cfa68b828493e6ff046c0a3d46a4942/src/chat/functions/sendLocationMessage.ts#L156
-     */
+    
     window.injectToFunction({ moduleId: 'mediaTypeFromProtobuf', index: 0, property: 'mediaTypeFromProtobuf' }, (func, ...args) => { const [proto] = args; return proto.locationMessage ? null : func(...args); });
 
-    /**
-     * Referenced from and modified:
-     * @see https://github.com/wppconnect-team/wa-js/blob/e19164e83cfa68b828493e6ff046c0a3d46a4942/src/chat/functions/sendLocationMessage.ts#L164
-     */
-    window.injectToFunction({ moduleId: 'typeAttributeFromProtobuf', index: 0, property: 'typeAttributeFromProtobuf' }, (func, ...args) => { const [proto] = args; return proto.locationMessage ? 'text' : func(...args); });
->>>>>>> ecf19eb9
+    window.injectToFunction({ moduleId: 'typeAttributeFromProtobuf', index: 0, property: 'typeAttributeFromProtobuf' }, (func, ...args) => { const [proto] = args; return proto.locationMessage || proto.groupInviteMessage ? 'text' : func(...args); });
 };
 
 exports.LoadUtils = () => {
