--- conflicted
+++ resolved
@@ -57,19 +57,11 @@
     window.Store.LidUtils = window.mR.findModule('getCurrentLid')[0];
     window.Store.WidToJid = window.mR.findModule('widToUserJid')[0];
     window.Store.JidToWid = window.mR.findModule('userJidToUserWid')[0];
-<<<<<<< HEAD
-    
-    /* eslint-disable no-undef, no-cond-assign */
-    window.Store.QueryExist = ((m = window.mR.findModule('queryExists')[0]) ? m.queryExists : window.mR.findModule('queryExist')[0].queryWidExists);
-    window.Store.ReplyUtils = (m = window.mR.findModule('canReplyMsg')).length > 0 && m[0];
-    if ((m = window.mR.findModule('ChatCollection')[0]) && m.ChatCollection && typeof m.ChatCollection.findImpl === 'undefined' && typeof m.ChatCollection._find !== 'undefined') m.ChatCollection.findImpl = m.ChatCollection._find;
-=======
 
     /* eslint-disable no-undef, no-cond-assign */
     window.Store.sendQueryMsgInfo = m = window.mR.findModule('sendQueryMsgInfo')[0] ? m.sendQueryMsgInfo : window.mR.findModule('queryMsgInfo')[0].queryMsgInfo;
     window.Store.QueryExist = ((m = window.mR.findModule('queryExists')[0]) ? m.queryExists : window.mR.findModule('queryExist')[0].queryWidExists);
     window.Store.ReplyUtils = (m = window.mR.findModule('canReplyMsg')).length > 0 && m[0];
->>>>>>> 37335b98
     /* eslint-enable no-undef, no-cond-assign */
 
     window.Store.StickerTools = {
@@ -108,12 +100,9 @@
         };
     }
 
-<<<<<<< HEAD
-=======
     // eslint-disable-next-line no-undef
     (!(chat = window.Store.Chat).findImpl) && (chat.findImpl = chat._find);
 
->>>>>>> 37335b98
     // TODO remove these once everybody has been updated to WWebJS with legacy sessions removed
     const _linkPreview = window.mR.findModule('queryLinkPreview');
     if (_linkPreview && _linkPreview[0] && _linkPreview[0].default) {
