'use strict';

// Exposes the internal Store to the WhatsApp Web client
exports.ExposeStore = (moduleRaidStr) => {
    eval('var moduleRaid = ' + moduleRaidStr);
    // eslint-disable-next-line no-undef
    window.mR = moduleRaid();
    window.Store = Object.assign({}, window.mR.findModule(m => m.default && m.default.Chat)[0].default);
    window.Store.AppState = window.mR.findModule('Socket')[0].Socket;
    window.Store.Conn = window.mR.findModule('Conn')[0].Conn;
    window.Store.BlockContact = window.mR.findModule('blockContact')[0];
    window.Store.Call = window.mR.findModule('CallCollection')[0].CallCollection;
    window.Store.Cmd = window.mR.findModule('Cmd')[0].Cmd;
    window.Store.CryptoLib = window.mR.findModule('decryptE2EMedia')[0];
    window.Store.DownloadManager = window.mR.findModule('downloadManager')[0].downloadManager;
    window.Store.GroupMetadata = window.mR.findModule('GroupMetadata')[0].default.GroupMetadata;
    window.Store.Invite = window.mR.findModule('resetGroupInviteCode')[0];
    window.Store.InviteInfo = window.mR.findModule('queryGroupInvite')[0];
    window.Store.Label = window.mR.findModule('LabelCollection')[0].LabelCollection;
    window.Store.ContactCollection = window.mR.findModule('ContactCollection')[0].ContactCollection;
    window.Store.MediaPrep = window.mR.findModule('prepRawMedia')[0];
    window.Store.MediaObject = window.mR.findModule('getOrCreateMediaObject')[0];
    window.Store.NumberInfo = window.mR.findModule('formattedPhoneNumber')[0];
    window.Store.MediaTypes = window.mR.findModule('msgToMediaType')[0];
    window.Store.MediaUpload = window.mR.findModule('uploadMedia')[0];
    window.Store.MsgKey = window.mR.findModule((module) => module.default && module.default.fromString)[0].default;
    window.Store.MessageInfo = window.mR.findModule('sendQueryMsgInfo')[0];
    window.Store.OpaqueData = window.mR.findModule(module => module.default && module.default.createFromData)[0].default;
    window.Store.QueryExist = window.mR.findModule('queryExists')[0] ? window.mR.findModule('queryExists')[0].queryExists : window.mR.findModule('queryExist')[0].queryWidExists;
    window.Store.QueryProduct = window.mR.findModule('queryProduct')[0];
    window.Store.QueryOrder = window.mR.findModule('queryOrder')[0];
    window.Store.SendClear = window.mR.findModule('sendClear')[0];
    window.Store.SendDelete = window.mR.findModule('sendDelete')[0];
    window.Store.SendMessage = window.mR.findModule('addAndSendMsgToChat')[0];
    window.Store.EditMessage = window.mR.findModule('addAndSendMessageEdit')[0];
    window.Store.SendSeen = window.mR.findModule('sendSeen')[0];
    window.Store.User = window.mR.findModule('getMaybeMeUser')[0];
    window.Store.ContactMethods = window.mR.findModule('getUserid')[0];
    window.Store.BusinessProfileCollection = window.mR.findModule('BusinessProfileCollection')[0].BusinessProfileCollection;
    window.Store.UploadUtils = window.mR.findModule((module) => (module.default && module.default.encryptAndUpload) ? module.default : null)[0].default;
    window.Store.UserConstructor = window.mR.findModule((module) => (module.default && module.default.prototype && module.default.prototype.isServer && module.default.prototype.isUser) ? module.default : null)[0].default;
    window.Store.Validators = window.mR.findModule('findLinks')[0];
    window.Store.VCard = window.mR.findModule('vcardFromContactModel')[0];
    window.Store.WidFactory = window.mR.findModule('createWid')[0];
    window.Store.ProfilePic = window.mR.findModule('profilePicResync')[0];
    window.Store.PresenceUtils = window.mR.findModule('sendPresenceAvailable')[0];
    window.Store.ChatState = window.mR.findModule('sendChatStateComposing')[0];
<<<<<<< HEAD
=======
    window.Store.GroupParticipants = window.mR.findModule('promoteParticipants')[0];
    window.Store.JoinInviteV4 = window.mR.findModule('queryGroupInviteV4')[0];
>>>>>>> 41e59efa
    window.Store.findCommonGroups = window.mR.findModule('findCommonGroups')[0].findCommonGroups;
    window.Store.StatusUtils = window.mR.findModule('setMyStatus')[0];
    window.Store.ConversationMsgs = window.mR.findModule('loadEarlierMsgs')[0];
    window.Store.sendReactionToMsg = window.mR.findModule('sendReactionToMsg')[0].sendReactionToMsg;
    window.Store.createOrUpdateReactionsModule = window.mR.findModule('createOrUpdateReactions')[0];
    window.Store.EphemeralFields = window.mR.findModule('getEphemeralFields')[0];
    window.Store.ReplyUtils = window.mR.findModule('canReplyMsg').length > 0 && window.mR.findModule('canReplyMsg')[0];
    window.Store.MsgActionChecks = window.mR.findModule('canSenderRevokeMsg')[0];
    window.Store.QuotedMsg = window.mR.findModule('getQuotedMsgObj')[0];
    window.Store.Socket = window.mR.findModule('deprecatedSendIq')[0];
    window.Store.SocketWap = window.mR.findModule('wap')[0];
    window.Store.SearchContext = window.mR.findModule('getSearchContext')[0].getSearchContext;
    window.Store.DrawerManager = window.mR.findModule('DrawerManager')[0].DrawerManager;
    window.Store.LidUtils = window.mR.findModule('getCurrentLid')[0];
    window.Store.WidToJid = window.mR.findModule('widToUserJid')[0];
    window.Store.JidToWid = window.mR.findModule('userJidToUserWid')[0];
    window.Store.StickerTools = {
        ...window.mR.findModule('toWebpSticker')[0],
        ...window.mR.findModule('addWebpMetadata')[0]
    };
    window.Store.GroupUtils = {
        ...window.mR.findModule('createGroup')[0],
        ...window.mR.findModule('setGroupDescription')[0],
        ...window.mR.findModule('sendExitGroup')[0],
        ...window.mR.findModule('sendSetPicture')[0]
    };
    window.Store.GroupParticipants = {
        ...window.mR.findModule('promoteParticipants')[0],
        sendAddParticipantsRPC:
            window.mR.findModule('sendAddParticipantsRPC')[0].sendAddParticipantsRPC
    };
    window.Store.GroupInviteV4 = {
        ...window.mR.findModule('sendJoinGroupViaInviteV4')[0],
        sendGroupInviteMessage:
            window.mR.findModule('sendGroupInviteMessage')[0].sendGroupInviteMessage
    };

    if (!window.Store.Chat._find) {
        window.Store.Chat._find = e => {
            const target = window.Store.Chat.get(e);
            return target ? Promise.resolve(target) : Promise.resolve({
                id: e
            });
        };
    }

    // TODO remove these once everybody has been updated to WWebJS with legacy sessions removed
    const _linkPreview = window.mR.findModule('queryLinkPreview');
    if (_linkPreview && _linkPreview[0] && _linkPreview[0].default) {
        window.Store.Wap = _linkPreview[0].default;
    }

    const _isMDBackend = window.mR.findModule('isMDBackend');
    if(_isMDBackend && _isMDBackend[0] && _isMDBackend[0].isMDBackend) {
        window.Store.MDBackend = _isMDBackend[0].isMDBackend();
    } else {
        window.Store.MDBackend = true;
    }

    const _features = window.mR.findModule('FEATURE_CHANGE_EVENT')[0];
    if(_features) {
        window.Store.Features = _features.LegacyPhoneFeatures;
    }

    /**
     * Target options object description
     * @typedef {Object} TargetOptions
     * @property {string|number} moduleId The name or a key of the target module to search
     * @property {number} index The index value of the target module
     * @property {string} property The function name to get from a module
     */

    /**
     * Function to modify functions
     * Referenced from and modified:
     * @see https://github.com/pedroslopez/whatsapp-web.js/pull/1636/commits/81111faa058d8e715285a2bfc9a42636074f7c3d#diff-de25cb4b9105890088bb033eac000d1dd2104d3498a8523082dc7eaf319738b8R75-R78
     * @param {TargetOptions} target Options specifying the target function to search for modifying
     * @param {Function} callback Modified function
     */
    window.injectToFunction = (target, callback) => {
        const module = typeof target.moduleId === 'string'
            ? window.mR.findModule(target.moduleId)
            : window.mR.modules[target.moduleId];
        const originalFunction = module[target.index][target.property];
        const modifiedFunction = (...args) => callback(originalFunction, ...args);
        module[target.index][target.property] = modifiedFunction;
    };

    /**
     * Referenced from and modified:
     * @see https://github.com/wppconnect-team/wa-js/blob/e19164e83cfa68b828493e6ff046c0a3d46a4942/src/chat/functions/sendLocationMessage.ts#L164
     */
    window.injectToFunction({ moduleId: 'typeAttributeFromProtobuf', index: 0, property: 'typeAttributeFromProtobuf' }, (func, ...args) => { const [proto] = args; return proto.groupInviteMessage ? 'text' : func(...args); });
};

exports.LoadUtils = () => {
    window.WWebJS = {};

    window.WWebJS.sendSeen = async (chatId) => {
        let chat = window.Store.Chat.get(chatId);
        if (chat !== undefined) {
            await window.Store.SendSeen.sendSeen(chat, false);
            return true;
        }
        return false;

    };

    window.WWebJS.sendMessage = async (chat, content, options = {}) => {
        let attOptions = {};
        if (options.attachment) {
            attOptions = options.sendMediaAsSticker
                ? await window.WWebJS.processStickerData(options.attachment)
                : await window.WWebJS.processMediaData(options.attachment, {
                    forceVoice: options.sendAudioAsVoice,
                    forceDocument: options.sendMediaAsDocument,
                    forceGif: options.sendVideoAsGif
                });
            
            if (options.caption){
                attOptions.caption = options.caption; 
            }
            content = options.sendMediaAsSticker ? undefined : attOptions.preview;
            attOptions.isViewOnce = options.isViewOnce;

            delete options.attachment;
            delete options.sendMediaAsSticker;
        }
        let quotedMsgOptions = {};
        if (options.quotedMessageId) {
            let quotedMessage = window.Store.Msg.get(options.quotedMessageId);

            // TODO remove .canReply() once all clients are updated to >= v2.2241.6
            const canReply = window.Store.ReplyUtils ? 
                window.Store.ReplyUtils.canReplyMsg(quotedMessage.unsafe()) : 
                quotedMessage.canReply();

            if (canReply) {
                quotedMsgOptions = quotedMessage.msgContextInfo(chat);
            }
            delete options.quotedMessageId;
        }

        if (options.mentionedJidList) {
            options.mentionedJidList = options.mentionedJidList.map(cId => window.Store.Contact.get(cId).id);
        }

        let locationOptions = {};
        if (options.location) {
            locationOptions = {
                type: 'location',
                loc: options.location.description,
                lat: options.location.latitude,
                lng: options.location.longitude
            };
            delete options.location;
        }

        let vcardOptions = {};
        if (options.contactCard) {
            let contact = window.Store.Contact.get(options.contactCard);
            vcardOptions = {
                body: window.Store.VCard.vcardFromContactModel(contact).vcard,
                type: 'vcard',
                vcardFormattedName: contact.formattedName
            };
            delete options.contactCard;
        } else if (options.contactCardList) {
            let contacts = options.contactCardList.map(c => window.Store.Contact.get(c));
            let vcards = contacts.map(c => window.Store.VCard.vcardFromContactModel(c));
            vcardOptions = {
                type: 'multi_vcard',
                vcardList: vcards,
                body: undefined
            };
            delete options.contactCardList;
        } else if (options.parseVCards && typeof (content) === 'string' && content.startsWith('BEGIN:VCARD')) {
            delete options.parseVCards;
            try {
                const parsed = window.Store.VCard.parseVcard(content);
                if (parsed) {
                    vcardOptions = {
                        type: 'vcard',
                        vcardFormattedName: window.Store.VCard.vcardGetNameFromParsed(parsed)
                    };
                }
            } catch (_) {
                // not a vcard
            }
        }

        if (options.linkPreview) {
            delete options.linkPreview;

            // Not supported yet by WhatsApp Web on MD
            if(!window.Store.MDBackend) {
                const link = window.Store.Validators.findLink(content);
                if (link) {
                    const preview = await window.Store.Wap.queryLinkPreview(link.url);
                    preview.preview = true;
                    preview.subtype = 'url';
                    options = { ...options, ...preview };
                }
            }
        }
        
        let buttonOptions = {};
        if(options.buttons){
            let caption;
            if (options.buttons.type === 'chat') {
                content = options.buttons.body;
                caption = content;
            } else {
                caption = options.caption ? options.caption : ' '; //Caption can't be empty
            }
            buttonOptions = {
                productHeaderImageRejected: false,
                isFromTemplate: false,
                isDynamicReplyButtonsMsg: true,
                title: options.buttons.title ? options.buttons.title : undefined,
                footer: options.buttons.footer ? options.buttons.footer : undefined,
                dynamicReplyButtons: options.buttons.buttons,
                replyButtons: options.buttons.buttons,
                caption: caption
            };
            delete options.buttons;
        }

        let listOptions = {};
        if (options.list) {
            if (window.Store.Conn.platform === 'smba' || window.Store.Conn.platform === 'smbi') {
                throw '[LT01] Whatsapp business can\'t send this yet';
            }
            listOptions = {
                type: 'list',
                footer: options.list.footer,
                list: {
                    ...options.list,
                    listType: 1
                },
                body: options.list.description
            };
            delete options.list;
            delete listOptions.list.footer;
        }

        const meUser = window.Store.User.getMaybeMeUser();
        const isMD = window.Store.MDBackend;
        const newId = await window.Store.MsgKey.newId();
        
        const newMsgId = new window.Store.MsgKey({
            from: meUser,
            to: chat.id,
            id: newId,
            participant: isMD && chat.id.isGroup() ? meUser : undefined,
            selfDir: 'out',
        });

        const extraOptions = options.extraOptions || {};
        delete options.extraOptions;

        const ephemeralFields = window.Store.EphemeralFields.getEphemeralFields(chat);

        const message = {
            ...options,
            id: newMsgId,
            ack: 0,
            body: content,
            from: meUser,
            to: chat.id,
            local: true,
            self: 'out',
            t: parseInt(new Date().getTime() / 1000),
            isNewMsg: true,
            type: 'chat',
            ...ephemeralFields,
            ...locationOptions,
            ...attOptions,
            ...(attOptions.toJSON ? attOptions.toJSON() : {}),
            ...quotedMsgOptions,
            ...vcardOptions,
            ...buttonOptions,
            ...listOptions,
            ...extraOptions
        };

        await window.Store.SendMessage.addAndSendMsgToChat(chat, message);
        return window.Store.Msg.get(newMsgId._serialized);
    };
	
    window.WWebJS.editMessage = async (msg, content, options = {}) => {

        const extraOptions = options.extraOptions || {};
        delete options.extraOptions;
        
        if (options.mentionedJidList) {
            options.mentionedJidList = options.mentionedJidList.map(cId => window.Store.Contact.get(cId).id);
        }

        if (options.linkPreview) {
            options.linkPreview = null;

            // Not supported yet by WhatsApp Web on MD
            if(!window.Store.MDBackend) {
                const link = window.Store.Validators.findLink(content);
                if (link) {
                    const preview = await window.Store.Wap.queryLinkPreview(link.url);
                    preview.preview = true;
                    preview.subtype = 'url';
                    options = { ...options, ...preview };
                }
            }
        }


        const internalOptions = {
            ...options,
            ...extraOptions
        };

        await window.Store.EditMessage.sendMessageEdit(msg, content, internalOptions);
        return window.Store.Msg.get(msg.id._serialized);
    };

    window.WWebJS.toStickerData = async (mediaInfo) => {
        if (mediaInfo.mimetype == 'image/webp') return mediaInfo;

        const file = window.WWebJS.mediaInfoToFile(mediaInfo);
        const webpSticker = await window.Store.StickerTools.toWebpSticker(file);
        const webpBuffer = await webpSticker.arrayBuffer();
        const data = window.WWebJS.arrayBufferToBase64(webpBuffer);

        return {
            mimetype: 'image/webp',
            data
        };
    };

    window.WWebJS.processStickerData = async (mediaInfo) => {
        if (mediaInfo.mimetype !== 'image/webp') throw new Error('Invalid media type');

        const file = window.WWebJS.mediaInfoToFile(mediaInfo);
        let filehash = await window.WWebJS.getFileHash(file);
        let mediaKey = await window.WWebJS.generateHash(32);

        const controller = new AbortController();
        const uploadedInfo = await window.Store.UploadUtils.encryptAndUpload({
            blob: file,
            type: 'sticker',
            signal: controller.signal,
            mediaKey
        });

        const stickerInfo = {
            ...uploadedInfo,
            clientUrl: uploadedInfo.url,
            deprecatedMms3Url: uploadedInfo.url,
            uploadhash: uploadedInfo.encFilehash,
            size: file.size,
            type: 'sticker',
            filehash
        };

        return stickerInfo;
    };

    window.WWebJS.processMediaData = async (mediaInfo, { forceVoice, forceDocument, forceGif }) => {
        const file = window.WWebJS.mediaInfoToFile(mediaInfo);
        const mData = await window.Store.OpaqueData.createFromData(file, file.type);
        const mediaPrep = window.Store.MediaPrep.prepRawMedia(mData, { asDocument: forceDocument });
        const mediaData = await mediaPrep.waitForPrep();
        const mediaObject = window.Store.MediaObject.getOrCreateMediaObject(mediaData.filehash);

        const mediaType = window.Store.MediaTypes.msgToMediaType({
            type: mediaData.type,
            isGif: mediaData.isGif
        });

        if (forceVoice && mediaData.type === 'audio') {
            mediaData.type = 'ptt';
        }

        if (forceGif && mediaData.type === 'video') {
            mediaData.isGif = true;
        }

        if (forceDocument) {
            mediaData.type = 'document';
        }

        if (!(mediaData.mediaBlob instanceof window.Store.OpaqueData)) {
            mediaData.mediaBlob = await window.Store.OpaqueData.createFromData(mediaData.mediaBlob, mediaData.mediaBlob.type);
        }

        mediaData.renderableUrl = mediaData.mediaBlob.url();
        mediaObject.consolidate(mediaData.toJSON());
        mediaData.mediaBlob.autorelease();

        const uploadedMedia = await window.Store.MediaUpload.uploadMedia({
            mimetype: mediaData.mimetype,
            mediaObject,
            mediaType
        });

        const mediaEntry = uploadedMedia.mediaEntry;
        if (!mediaEntry) {
            throw new Error('upload failed: media entry was not created');
        }

        mediaData.set({
            clientUrl: mediaEntry.mmsUrl,
            deprecatedMms3Url: mediaEntry.deprecatedMms3Url,
            directPath: mediaEntry.directPath,
            mediaKey: mediaEntry.mediaKey,
            mediaKeyTimestamp: mediaEntry.mediaKeyTimestamp,
            filehash: mediaObject.filehash,
            encFilehash: mediaEntry.encFilehash,
            uploadhash: mediaEntry.uploadHash,
            size: mediaObject.size,
            streamingSidecar: mediaEntry.sidecar,
            firstFrameSidecar: mediaEntry.firstFrameSidecar
        });

        return mediaData;
    };

    window.WWebJS.getMessageModel = message => {
        const msg = message.serialize();

        msg.isEphemeral = message.isEphemeral;
        msg.isStatusV3 = message.isStatusV3;
        msg.links = (message.getRawLinks()).map(link => ({
            link: link.href,
            isSuspicious: Boolean(link.suspiciousCharacters && link.suspiciousCharacters.size)
        }));

        if (msg.buttons) {
            msg.buttons = msg.buttons.serialize();
        }
        if (msg.dynamicReplyButtons) {
            msg.dynamicReplyButtons = JSON.parse(JSON.stringify(msg.dynamicReplyButtons));
        }
        if (msg.replyButtons) {
            msg.replyButtons = JSON.parse(JSON.stringify(msg.replyButtons));
        }

        if (typeof msg.id.remote === 'object') {
            msg.id = Object.assign({}, msg.id, { remote: msg.id.remote._serialized });
        }

        delete msg.pendingAckUpdate;

        return msg;
    };


    window.WWebJS.getChatModel = async chat => {

        let res = chat.serialize();
        res.isGroup = chat.isGroup;
        res.formattedTitle = chat.formattedTitle;
        res.isMuted = chat.mute && chat.mute.isMuted;

        if (chat.groupMetadata) {
            const chatWid = window.Store.WidFactory.createWid((chat.id._serialized));
            await window.Store.GroupMetadata.update(chatWid);
            res.groupMetadata = chat.groupMetadata.serialize();
        }
        
        res.lastMessage = null;
        if (res.msgs && res.msgs.length) {
            const lastMessage = chat.lastReceivedKey ? window.Store.Msg.get(chat.lastReceivedKey._serialized) : null;
            if (lastMessage) {
                res.lastMessage = window.WWebJS.getMessageModel(lastMessage);
            }
        }
        
        delete res.msgs;
        delete res.msgUnsyncedButtonReplyMsgs;
        delete res.unsyncedButtonReplies;

        return res;
    };

    window.WWebJS.getChat = async chatId => {
        const chatWid = window.Store.WidFactory.createWid(chatId);
        const chat = await window.Store.Chat.find(chatWid);
        return await window.WWebJS.getChatModel(chat);
    };

    window.WWebJS.getChats = async () => {
        const chats = window.Store.Chat.getModelsArray();

        const chatPromises = chats.map(chat => window.WWebJS.getChatModel(chat));
        return await Promise.all(chatPromises);
    };

    window.WWebJS.getContactModel = contact => {
        let res = contact.serialize();
        res.isBusiness = contact.isBusiness === undefined ? false : contact.isBusiness;

        if (contact.businessProfile) {
            res.businessProfile = contact.businessProfile.serialize();
        }

        // TODO: remove useOldImplementation and its checks once all clients are updated to >= v2.2327.4
        const useOldImplementation
            = window.WWebJS.compareWwebVersions(window.Debug.VERSION, '<', '2.2327.4');

        res.isMe = useOldImplementation
            ? contact.isMe
            : window.Store.ContactMethods.getIsMe(contact);
        res.isUser = useOldImplementation
            ? contact.isUser
            : window.Store.ContactMethods.getIsUser(contact);
        res.isGroup = useOldImplementation
            ? contact.isGroup
            : window.Store.ContactMethods.getIsGroup(contact);
        res.isWAContact = useOldImplementation
            ? contact.isWAContact
            : window.Store.ContactMethods.getIsWAContact(contact);
        res.isMyContact = useOldImplementation
            ? contact.isMyContact
            : window.Store.ContactMethods.getIsMyContact(contact);
        res.isBlocked = contact.isContactBlocked;
        res.userid = useOldImplementation
            ? contact.userid
            : window.Store.ContactMethods.getUserid(contact);
        res.isEnterprise = useOldImplementation
            ? contact.isEnterprise
            : window.Store.ContactMethods.getIsEnterprise(contact);
        res.verifiedName = useOldImplementation
            ? contact.verifiedName
            : window.Store.ContactMethods.getVerifiedName(contact);
        res.verifiedLevel = useOldImplementation
            ? contact.verifiedLevel
            : window.Store.ContactMethods.getVerifiedLevel(contact);
        res.statusMute = useOldImplementation
            ? contact.statusMute
            : window.Store.ContactMethods.getStatusMute(contact);
        res.name = useOldImplementation
            ? contact.name
            : window.Store.ContactMethods.getName(contact);
        res.shortName = useOldImplementation
            ? contact.shortName
            : window.Store.ContactMethods.getShortName(contact);
        res.pushname = useOldImplementation
            ? contact.pushname
            : window.Store.ContactMethods.getPushname(contact);

        return res;
    };

    window.WWebJS.getContact = async contactId => {
        const wid = window.Store.WidFactory.createWid(contactId);
        const contact = await window.Store.Contact.find(wid);
        const bizProfile = await window.Store.BusinessProfileCollection.fetchBizProfile(wid);
        bizProfile.profileOptions && (contact.businessProfile = bizProfile);
        return window.WWebJS.getContactModel(contact);
    };

    window.WWebJS.getContacts = () => {
        const contacts = window.Store.Contact.getModelsArray();
        return contacts.map(contact => window.WWebJS.getContactModel(contact));
    };

    window.WWebJS.mediaInfoToFile = ({ data, mimetype, filename }) => {
        const binaryData = window.atob(data);

        const buffer = new ArrayBuffer(binaryData.length);
        const view = new Uint8Array(buffer);
        for (let i = 0; i < binaryData.length; i++) {
            view[i] = binaryData.charCodeAt(i);
        }

        const blob = new Blob([buffer], { type: mimetype });
        return new File([blob], filename, {
            type: mimetype,
            lastModified: Date.now()
        });
    };

    window.WWebJS.arrayBufferToBase64 = (arrayBuffer) => {
        let binary = '';
        const bytes = new Uint8Array(arrayBuffer);
        const len = bytes.byteLength;
        for (let i = 0; i < len; i++) {
            binary += String.fromCharCode(bytes[i]);
        }
        return window.btoa(binary);
    };

    window.WWebJS.arrayBufferToBase64Async = (arrayBuffer) =>
        new Promise((resolve, reject) => {
            const blob = new Blob([arrayBuffer], {
                type: 'application/octet-stream',
            });
            const fileReader = new FileReader();
            fileReader.onload = () => {
                const [, data] = fileReader.result.split(',');
                resolve(data);
            };
            fileReader.onerror = (e) => reject(e);
            fileReader.readAsDataURL(blob);
        });

    window.WWebJS.getFileHash = async (data) => {
        let buffer = await data.arrayBuffer();
        const hashBuffer = await crypto.subtle.digest('SHA-256', buffer);
        return btoa(String.fromCharCode(...new Uint8Array(hashBuffer)));
    };

    window.WWebJS.generateHash = async (length) => {
        var result = '';
        var characters = 'ABCDEFGHIJKLMNOPQRSTUVWXYZabcdefghijklmnopqrstuvwxyz0123456789';
        var charactersLength = characters.length;
        for (var i = 0; i < length; i++) {
            result += characters.charAt(Math.floor(Math.random() * charactersLength));
        }
        return result;
    };

    window.WWebJS.sendClearChat = async (chatId) => {
        let chat = window.Store.Chat.get(chatId);
        if (chat !== undefined) {
            await window.Store.SendClear.sendClear(chat, false);
            return true;
        }
        return false;
    };

    window.WWebJS.sendDeleteChat = async (chatId) => {
        let chat = window.Store.Chat.get(chatId);
        if (chat !== undefined) {
            await window.Store.SendDelete.sendDelete(chat);
            return true;
        }
        return false;
    };

    window.WWebJS.sendChatstate = async (state, chatId) => {
        if (window.Store.MDBackend) {
            chatId = window.Store.WidFactory.createWid(chatId);
        }
        switch (state) {
        case 'typing':
            await window.Store.ChatState.sendChatStateComposing(chatId);
            break;
        case 'recording':
            await window.Store.ChatState.sendChatStateRecording(chatId);
            break;
        case 'stop':
            await window.Store.ChatState.sendChatStatePaused(chatId);
            break;
        default:
            throw 'Invalid chatstate';
        }

        return true;
    };

    window.WWebJS.getLabelModel = label => {
        let res = label.serialize();
        res.hexColor = label.hexColor;

        return res;
    };

    window.WWebJS.getLabels = () => {
        const labels = window.Store.Label.getModelsArray();
        return labels.map(label => window.WWebJS.getLabelModel(label));
    };

    window.WWebJS.getLabel = (labelId) => {
        const label = window.Store.Label.get(labelId);
        return window.WWebJS.getLabelModel(label);
    };

    window.WWebJS.getChatLabels = async (chatId) => {
        const chat = await window.WWebJS.getChat(chatId);
        return (chat.labels || []).map(id => window.WWebJS.getLabel(id));
    };

    window.WWebJS.getOrderDetail = async (orderId, token, chatId) => {
        const chatWid = window.Store.WidFactory.createWid(chatId);
        return window.Store.QueryOrder.queryOrder(chatWid, orderId, 80, 80, token);
    };

    window.WWebJS.getProductMetadata = async (productId) => {
        let sellerId = window.Store.Conn.wid;
        let product = await window.Store.QueryProduct.queryProduct(sellerId, productId);
        if (product && product.data) {
            return product.data;
        }

        return undefined;
    };

    window.WWebJS.rejectCall = async (peerJid, id) => {
        peerJid = peerJid.split('@')[0] + '@s.whatsapp.net';
        let userId = window.Store.User.getMaybeMeUser().user + '@s.whatsapp.net';
        const stanza = window.Store.SocketWap.wap('call', {
            id: window.Store.SocketWap.generateId(),
            from: window.Store.SocketWap.USER_JID(userId),
            to: window.Store.SocketWap.USER_JID(peerJid),
        }, [
            window.Store.SocketWap.wap('reject', {
                'call-id': id,
                'call-creator': window.Store.SocketWap.USER_JID(peerJid),
                count: '0',
            })
        ]);
        await window.Store.Socket.deprecatedCastStanza(stanza);
    };

    window.WWebJS.cropAndResizeImage = async (media, options = {}) => {
        if (!media.mimetype.includes('image'))
            throw new Error('Media is not an image');

        if (options.mimetype && !options.mimetype.includes('image'))
            delete options.mimetype;

        options = Object.assign({ size: 640, mimetype: media.mimetype, quality: .75, asDataUrl: false }, options);

        const img = await new Promise ((resolve, reject) => {
            const img = new Image();
            img.onload = () => resolve(img);
            img.onerror = reject;
            img.src = `data:${media.mimetype};base64,${media.data}`;
        });

        const sl = Math.min(img.width, img.height);
        const sx = Math.floor((img.width - sl) / 2);
        const sy = Math.floor((img.height - sl) / 2);

        const canvas = document.createElement('canvas');
        canvas.width = options.size;
        canvas.height = options.size;

        const ctx = canvas.getContext('2d');
        ctx.drawImage(img, sx, sy, sl, sl, 0, 0, options.size, options.size);

        const dataUrl = canvas.toDataURL(options.mimetype, options.quality);

        if (options.asDataUrl)
            return dataUrl;

        return Object.assign(media, {
            mimetype: options.mimeType,
            data: dataUrl.replace(`data:${options.mimeType};base64,`, '')
        });
    };

    window.WWebJS.setPicture = async (chatid, media) => {
        const thumbnail = await window.WWebJS.cropAndResizeImage(media, { asDataUrl: true, mimetype: 'image/jpeg', size: 96 });
        const profilePic = await window.WWebJS.cropAndResizeImage(media, { asDataUrl: true, mimetype: 'image/jpeg', size: 640 });

        const chatWid = window.Store.WidFactory.createWid(chatid);
        try {
            const collection = window.Store.ProfilePicThumb.get(chatid);
            if (!collection.canSet()) return;

            const res = await window.Store.GroupUtils.sendSetPicture(chatWid, thumbnail, profilePic);
            return res ? res.status === 200 : false;
        } catch (err) {
            if(err.name === 'ServerStatusCodeError') return false;
            throw err;
        }
    };

    window.WWebJS.deletePicture = async (chatid) => {
        const chatWid = window.Store.WidFactory.createWid(chatid);
        try {
            const collection = window.Store.ProfilePicThumb.get(chatid);
            if (!collection.canDelete()) return;

            const res = await window.Store.GroupUtils.requestDeletePicture(chatWid);
            return res ? res.status === 200 : false;
        } catch (err) {
            if(err.name === 'ServerStatusCodeError') return false;
            throw err;
        }
    };
    
    window.WWebJS.getProfilePicThumbBase64 = async (chatWid) => {
        const profilePicCollection = window.Store.ProfilePicThumb.get(chatWid);

        const _readImageAsBase64 = (imageBlob) => {
            return new Promise((resolve) => {
                const reader = new FileReader();
                reader.onloadend = function () {
                    const base64Image = reader.result;
                    if (base64Image == null) {
                        resolve(undefined);
                    } else {
                        const base64Data = base64Image.toString().split(',')[1];
                        resolve(base64Data);
                    }
                };
                reader.readAsDataURL(imageBlob);
            });
        };

        if (profilePicCollection?.img) {
            try {
                const response = await fetch(profilePicCollection.img);
                if (response.ok) {
                    const imageBlob = await response.blob();
                    if (imageBlob) {
                        const base64Image = await _readImageAsBase64(imageBlob);
                        return base64Image;
                    }
                }
            } catch (error) { /* empty */ }
        }
        return undefined;
    };

    window.WWebJS.getAddParticipantsRpcResult = async (chatMetadata, chatWid, participantWid) => {
        const participantLidArgs = chatMetadata?.isLidAddressingMode
            ? {
                phoneNumber: participantWid,
                lid: window.Store.LidUtils.getCurrentLid(participantWid)
            }
            : { phoneNumber: participantWid };

        const iqTo = window.Store.WidToJid.widToGroupJid(chatWid);

        const participantArgs =
            participantLidArgs.lid
                ? [{
                    participantJid: window.Store.WidToJid.widToUserJid(participantLidArgs.lid),
                    phoneNumberMixinArgs: {
                        anyPhoneNumber: window.Store.WidToJid.widToUserJid(participantLidArgs.phoneNumber)
                    }
                }]
                : [{
                    participantJid: window.Store.WidToJid.widToUserJid(participantLidArgs.phoneNumber)
                }];

        let result, participant;
        const data = {
            name: undefined,
            code: undefined,
            message: undefined,
            inviteV4Code: undefined,
            inviteV4CodeExp: undefined
        };

        try {
            result = await window.Store.GroupParticipants.sendAddParticipantsRPC({ participantArgs, iqTo });
            [participant] = result.value.addParticipant;
        } catch (err) {
            data.code = -1;
            data.message = 'SmaxParsingFailure: failed to parse the response of <AddParticipants>';
            return data;
        }

        if (result.name === 'AddParticipantsResponseSuccess') {
            const participantMixins = participant.addParticipantsParticipantMixins;
            const code = participantMixins?.value.error ?? '200';
            data.name = participantMixins?.name;
            data.code = +code;
            data.inviteV4Code = participantMixins?.value.addRequestCode;
            data.inviteV4CodeExp = participantMixins?.value.addRequestExpiration?.toString();
        }

        else if (result.name === 'AddParticipantsResponseClientError') {
            const { code: code, text: message } = result.value.errorAddParticipantsClientErrors.value;
            data.code = +code;
            data.message = message;
        }

        else if (result.name === 'AddParticipantsResponseServerError') {
            const { code: code, text: message } = result.value.errorServerErrors.value;
            data.code = +code;
            data.message = message;
        }

        return data;
    };

    /**
     * Inner function that compares between two WWeb versions. Its purpose is to help the developer to choose the correct code implementation depending on the comparison value and the WWeb version.
     * @param {string} lOperand The left operand for the WWeb version string to compare with
     * @param {string} operator The comparison operator
     * @param {string} rOperand The right operand for the WWeb version string to compare with
     * @returns {boolean} Boolean value that indicates the result of the comparison
     */
    window.WWebJS.compareWwebVersions = (lOperand, operator, rOperand) => {
        if (!['>', '>=', '<', '<=', '='].includes(operator)) {
            throw class _ extends Error {
                constructor(m) { super(m); this.name = 'CompareWwebVersionsError'; }
            }('Invalid comparison operator is provided');

        }
        if (typeof lOperand !== 'string' || typeof rOperand !== 'string') {
            throw class _ extends Error {
                constructor(m) { super(m); this.name = 'CompareWwebVersionsError'; }
            }('A non-string WWeb version type is provided');
        }

        lOperand = lOperand.replace(/-beta$/, '');
        rOperand = rOperand.replace(/-beta$/, '');

        while (lOperand.length !== rOperand.length) {
            lOperand.length > rOperand.length
                ? rOperand = rOperand.concat('0')
                : lOperand = lOperand.concat('0');
        }

        lOperand = Number(lOperand.replace(/\./g, ''));
        rOperand = Number(rOperand.replace(/\./g, ''));

        return (
            operator === '>' ? lOperand > rOperand :
                operator === '>=' ? lOperand >= rOperand :
                    operator === '<' ? lOperand < rOperand :
                        operator === '<=' ? lOperand <= rOperand :
                            operator === '=' ? lOperand === rOperand :
                                false
        );
    };
};<|MERGE_RESOLUTION|>--- conflicted
+++ resolved
@@ -45,11 +45,6 @@
     window.Store.ProfilePic = window.mR.findModule('profilePicResync')[0];
     window.Store.PresenceUtils = window.mR.findModule('sendPresenceAvailable')[0];
     window.Store.ChatState = window.mR.findModule('sendChatStateComposing')[0];
-<<<<<<< HEAD
-=======
-    window.Store.GroupParticipants = window.mR.findModule('promoteParticipants')[0];
-    window.Store.JoinInviteV4 = window.mR.findModule('queryGroupInviteV4')[0];
->>>>>>> 41e59efa
     window.Store.findCommonGroups = window.mR.findModule('findCommonGroups')[0].findCommonGroups;
     window.Store.StatusUtils = window.mR.findModule('setMyStatus')[0];
     window.Store.ConversationMsgs = window.mR.findModule('loadEarlierMsgs')[0];
@@ -82,7 +77,7 @@
             window.mR.findModule('sendAddParticipantsRPC')[0].sendAddParticipantsRPC
     };
     window.Store.GroupInviteV4 = {
-        ...window.mR.findModule('sendJoinGroupViaInviteV4')[0],
+        ...window.mR.findModule('queryGroupInviteV4')[0],
         sendGroupInviteMessage:
             window.mR.findModule('sendGroupInviteMessage')[0].sendGroupInviteMessage
     };
