'use strict';

// Exposes the internal Store to the WhatsApp Web client
exports.ExposeStore = (moduleRaidStr) => {
    eval('var moduleRaid = ' + moduleRaidStr);
    // eslint-disable-next-line no-undef
    window.mR = moduleRaid();
    window.Store = Object.assign({}, window.mR.findModule(m => m.default && m.default.Chat)[0].default);
    window.Store.AppState = window.mR.findModule('Socket')[0].Socket;
    window.Store.Conn = window.mR.findModule('Conn')[0].Conn;
    window.Store.BlockContact = window.mR.findModule('blockContact')[0];
    window.Store.Call = window.mR.findModule((module) => module.default && module.default.Call)[0].default.Call;
    window.Store.Cmd = window.mR.findModule('Cmd')[0].Cmd;
    window.Store.CryptoLib = window.mR.findModule('decryptE2EMedia')[0];
    window.Store.DownloadManager = window.mR.findModule('downloadManager')[0].downloadManager;
    window.Store.GroupMetadata = window.mR.findModule('GroupMetadata')[0].default.GroupMetadata;
    window.Store.GroupMetadata.queryAndUpdate = window.mR.findModule('queryAndUpdateGroupMetadataById')[0].queryAndUpdateGroupMetadataById;
    window.Store.Label = window.mR.findModule('LabelCollection')[0].LabelCollection;
    window.Store.ContactCollection = window.mR.findModule('ContactCollection')[0].ContactCollection;
    window.Store.MediaPrep = window.mR.findModule('prepRawMedia')[0];
    window.Store.MediaObject = window.mR.findModule('getOrCreateMediaObject')[0];
    window.Store.NumberInfo = window.mR.findModule('formattedPhoneNumber')[0];
    window.Store.MediaTypes = window.mR.findModule('msgToMediaType')[0];
    window.Store.MediaUpload = window.mR.findModule('uploadMedia')[0];
    window.Store.MsgKey = window.mR.findModule((module) => module.default && module.default.fromString)[0].default;
    window.Store.OpaqueData = window.mR.findModule(module => module.default && module.default.createFromData)[0].default;
    window.Store.QueryProduct = window.mR.findModule('queryProduct')[0];
    window.Store.QueryOrder = window.mR.findModule('queryOrder')[0];
    window.Store.SendClear = window.mR.findModule('sendClear')[0];
    window.Store.SendDelete = window.mR.findModule('sendDelete')[0];
    window.Store.SendMessage = window.mR.findModule('addAndSendMsgToChat')[0];
    window.Store.EditMessage = window.mR.findModule('addAndSendMessageEdit')[0];
    window.Store.SendSeen = window.mR.findModule('sendSeen')[0];
    window.Store.User = window.mR.findModule('getMaybeMeUser')[0];
    window.Store.ContactMethods = window.mR.findModule('getUserid')[0];
    window.Store.BusinessProfileCollection = window.mR.findModule('BusinessProfileCollection')[0].BusinessProfileCollection;
    window.Store.UploadUtils = window.mR.findModule((module) => (module.default && module.default.encryptAndUpload) ? module.default : null)[0].default;
    window.Store.UserConstructor = window.mR.findModule((module) => (module.default && module.default.prototype && module.default.prototype.isServer && module.default.prototype.isUser) ? module.default : null)[0].default;
    window.Store.Validators = window.mR.findModule('findLinks')[0];
    window.Store.VCard = window.mR.findModule('vcardFromContactModel')[0];
    window.Store.WidFactory = window.mR.findModule('createWid')[0];
    window.Store.ProfilePic = window.mR.findModule('profilePicResync')[0];
    window.Store.PresenceUtils = window.mR.findModule('sendPresenceAvailable')[0];
    window.Store.ChatState = window.mR.findModule('sendChatStateComposing')[0];
    window.Store.findCommonGroups = window.mR.findModule('findCommonGroups')[0].findCommonGroups;
    window.Store.StatusUtils = window.mR.findModule('setMyStatus')[0];
    window.Store.ConversationMsgs = window.mR.findModule('loadEarlierMsgs')[0];
    window.Store.sendReactionToMsg = window.mR.findModule('sendReactionToMsg')[0].sendReactionToMsg;
    window.Store.createOrUpdateReactionsModule = window.mR.findModule('createOrUpdateReactions')[0];
    window.Store.EphemeralFields = window.mR.findModule('getEphemeralFields')[0];
    window.Store.MsgActionChecks = window.mR.findModule('canSenderRevokeMsg')[0];
    window.Store.QuotedMsg = window.mR.findModule('getQuotedMsgObj')[0];
    window.Store.Socket = window.mR.findModule('deprecatedSendIq')[0];
    window.Store.SocketWap = window.mR.findModule('wap')[0];
    window.Store.SearchContext = window.mR.findModule('getSearchContext')[0].getSearchContext;
    window.Store.DrawerManager = window.mR.findModule('DrawerManager')[0].DrawerManager;
    window.Store.LidUtils = window.mR.findModule('getCurrentLid')[0];
    window.Store.WidToJid = window.mR.findModule('widToUserJid')[0];
    window.Store.JidToWid = window.mR.findModule('userJidToUserWid')[0];
<<<<<<< HEAD

    /* eslint-disable no-undef, no-cond-assign */
    window.Store.sendQueryMsgInfo = m = window.mR.findModule('sendQueryMsgInfo')[0] ? m.sendQueryMsgInfo : window.mR.findModule('queryMsgInfo')[0].queryMsgInfo;
=======
    
    /* eslint-disable no-undef, no-cond-assign */
>>>>>>> f5555f6a
    window.Store.QueryExist = ((m = window.mR.findModule('queryExists')[0]) ? m.queryExists : window.mR.findModule('queryExist')[0].queryWidExists);
    window.Store.ReplyUtils = (m = window.mR.findModule('canReplyMsg')).length > 0 && m[0];
    /* eslint-enable no-undef, no-cond-assign */

    window.Store.StickerTools = {
        ...window.mR.findModule('toWebpSticker')[0],
        ...window.mR.findModule('addWebpMetadata')[0]
    };
    window.Store.GroupUtils = {
        ...window.mR.findModule('createGroup')[0],
        ...window.mR.findModule('setGroupDescription')[0],
        ...window.mR.findModule('sendExitGroup')[0],
        ...window.mR.findModule('sendSetPicture')[0]
    };
    window.Store.GroupParticipants = {
        ...window.mR.findModule('promoteParticipants')[0],
        ...window.mR.findModule('sendAddParticipantsRPC')[0]
    };
    window.Store.GroupInvite = {
        ...window.mR.findModule('resetGroupInviteCode')[0],
        ...window.mR.findModule('queryGroupInvite')[0]
    };
    window.Store.GroupInviteV4 = {
        ...window.mR.findModule('queryGroupInviteV4')[0],
        ...window.mR.findModule('sendGroupInviteMessage')[0]
    };
    window.Store.MembershipRequestUtils = {
        ...window.mR.findModule('getMembershipApprovalRequests')[0],
        ...window.mR.findModule('sendMembershipRequestsActionRPC')[0]
    };

    if (!window.Store.Chat._find) {
        window.Store.Chat._find = e => {
            const target = window.Store.Chat.get(e);
            return target ? Promise.resolve(target) : Promise.resolve({
                id: e
            });
        };
    }
    
    // eslint-disable-next-line no-undef
    (!(chat = window.Store.Chat).findImpl) && (chat.findImpl = chat._find);

    // TODO remove these once everybody has been updated to WWebJS with legacy sessions removed
    const _linkPreview = window.mR.findModule('queryLinkPreview');
    if (_linkPreview && _linkPreview[0] && _linkPreview[0].default) {
        window.Store.Wap = _linkPreview[0].default;
    }

    const _isMDBackend = window.mR.findModule('isMDBackend');
    if(_isMDBackend && _isMDBackend[0] && _isMDBackend[0].isMDBackend) {
        window.Store.MDBackend = _isMDBackend[0].isMDBackend();
    } else {
        window.Store.MDBackend = true;
    }

    const _features = window.mR.findModule('FEATURE_CHANGE_EVENT')[0];
    if(_features) {
        window.Store.Features = _features.LegacyPhoneFeatures;
    }

    /**
     * Target options object description
     * @typedef {Object} TargetOptions
     * @property {string|number} moduleId The name or a key of the target module to search
     * @property {number} index The index value of the target module
     * @property {string} property The function name to get from a module
     */

    /**
     * Function to modify functions
     * @param {TargetOptions} target Options specifying the target function to search for modifying
     * @param {Function} callback Modified function
     */
    window.injectToFunction = (target, callback) => {
        const module = typeof target.moduleId === 'string'
            ? window.mR.findModule(target.moduleId)
            : window.mR.modules[target.moduleId];
        const originalFunction = module[target.index][target.property];
        const modifiedFunction = (...args) => callback(originalFunction, ...args);
        module[target.index][target.property] = modifiedFunction;
    };
    
    window.injectToFunction({ moduleId: 'mediaTypeFromProtobuf', index: 0, property: 'mediaTypeFromProtobuf' }, (func, ...args) => { const [proto] = args; return proto.locationMessage ? null : func(...args); });

    window.injectToFunction({ moduleId: 'typeAttributeFromProtobuf', index: 0, property: 'typeAttributeFromProtobuf' }, (func, ...args) => { const [proto] = args; return proto.locationMessage || proto.groupInviteMessage ? 'text' : func(...args); });
};

exports.LoadUtils = () => {
    window.WWebJS = {};

    window.WWebJS.sendSeen = async (chatId) => {
        let chat = window.Store.Chat.get(chatId);
        if (chat !== undefined) {
            await window.Store.SendSeen.sendSeen(chat, false);
            return true;
        }
        return false;

    };

    window.WWebJS.sendMessage = async (chat, content, options = {}) => {
        let attOptions = {};
        if (options.attachment) {
            attOptions = options.sendMediaAsSticker
                ? await window.WWebJS.processStickerData(options.attachment)
                : await window.WWebJS.processMediaData(options.attachment, {
                    forceVoice: options.sendAudioAsVoice,
                    forceDocument: options.sendMediaAsDocument,
                    forceGif: options.sendVideoAsGif
                });
            
            if (options.caption){
                attOptions.caption = options.caption; 
            }
            content = options.sendMediaAsSticker ? undefined : attOptions.preview;
            attOptions.isViewOnce = options.isViewOnce;

            delete options.attachment;
            delete options.sendMediaAsSticker;
        }
        let quotedMsgOptions = {};
        if (options.quotedMessageId) {
            let quotedMessage = window.Store.Msg.get(options.quotedMessageId);

            // TODO remove .canReply() once all clients are updated to >= v2.2241.6
            const canReply = window.Store.ReplyUtils ? 
                window.Store.ReplyUtils.canReplyMsg(quotedMessage.unsafe()) : 
                quotedMessage.canReply();

            if (canReply) {
                quotedMsgOptions = quotedMessage.msgContextInfo(chat);
            }
            delete options.quotedMessageId;
        }

        if (options.mentionedJidList) {
            options.mentionedJidList = options.mentionedJidList.map(cId => window.Store.Contact.get(cId).id);
        }

        let locationOptions = {};
        if (options.location) {
            let { latitude, longitude, description, url } = options.location;
            url = window.Store.Validators.findLink(url)?.href;
            url && !description && (description = url);
            locationOptions = {
                type: 'location',
                loc: description,
                lat: latitude,
                lng: longitude,
                clientUrl: url
            };
            delete options.location;
        }

        let vcardOptions = {};
        if (options.contactCard) {
            let contact = window.Store.Contact.get(options.contactCard);
            vcardOptions = {
                body: window.Store.VCard.vcardFromContactModel(contact).vcard,
                type: 'vcard',
                vcardFormattedName: contact.formattedName
            };
            delete options.contactCard;
        } else if (options.contactCardList) {
            let contacts = options.contactCardList.map(c => window.Store.Contact.get(c));
            let vcards = contacts.map(c => window.Store.VCard.vcardFromContactModel(c));
            vcardOptions = {
                type: 'multi_vcard',
                vcardList: vcards,
                body: undefined
            };
            delete options.contactCardList;
        } else if (options.parseVCards && typeof (content) === 'string' && content.startsWith('BEGIN:VCARD')) {
            delete options.parseVCards;
            try {
                const parsed = window.Store.VCard.parseVcard(content);
                if (parsed) {
                    vcardOptions = {
                        type: 'vcard',
                        vcardFormattedName: window.Store.VCard.vcardGetNameFromParsed(parsed)
                    };
                }
            } catch (_) {
                // not a vcard
            }
        }

        if (options.linkPreview) {
            delete options.linkPreview;

            // Not supported yet by WhatsApp Web on MD
            if(!window.Store.MDBackend) {
                const link = window.Store.Validators.findLink(content);
                if (link) {
                    const preview = await window.Store.Wap.queryLinkPreview(link.url);
                    preview.preview = true;
                    preview.subtype = 'url';
                    options = { ...options, ...preview };
                }
            }
        }
        
        let buttonOptions = {};
        if(options.buttons){
            let caption;
            if (options.buttons.type === 'chat') {
                content = options.buttons.body;
                caption = content;
            } else {
                caption = options.caption ? options.caption : ' '; //Caption can't be empty
            }
            buttonOptions = {
                productHeaderImageRejected: false,
                isFromTemplate: false,
                isDynamicReplyButtonsMsg: true,
                title: options.buttons.title ? options.buttons.title : undefined,
                footer: options.buttons.footer ? options.buttons.footer : undefined,
                dynamicReplyButtons: options.buttons.buttons,
                replyButtons: options.buttons.buttons,
                caption: caption
            };
            delete options.buttons;
        }

        let listOptions = {};
        if (options.list) {
            if (window.Store.Conn.platform === 'smba' || window.Store.Conn.platform === 'smbi') {
                throw '[LT01] Whatsapp business can\'t send this yet';
            }
            listOptions = {
                type: 'list',
                footer: options.list.footer,
                list: {
                    ...options.list,
                    listType: 1
                },
                body: options.list.description
            };
            delete options.list;
            delete listOptions.list.footer;
        }

        const meUser = window.Store.User.getMaybeMeUser();
        const isMD = window.Store.MDBackend;
        const newId = await window.Store.MsgKey.newId();
        
        const newMsgId = new window.Store.MsgKey({
            from: meUser,
            to: chat.id,
            id: newId,
            participant: isMD && chat.id.isGroup() ? meUser : undefined,
            selfDir: 'out',
        });

        const extraOptions = options.extraOptions || {};
        delete options.extraOptions;

        const ephemeralFields = window.Store.EphemeralFields.getEphemeralFields(chat);

        const message = {
            ...options,
            id: newMsgId,
            ack: 0,
            body: content,
            from: meUser,
            to: chat.id,
            local: true,
            self: 'out',
            t: parseInt(new Date().getTime() / 1000),
            isNewMsg: true,
            type: 'chat',
            ...ephemeralFields,
            ...locationOptions,
            ...attOptions,
            ...(attOptions.toJSON ? attOptions.toJSON() : {}),
            ...quotedMsgOptions,
            ...vcardOptions,
            ...buttonOptions,
            ...listOptions,
            ...extraOptions
        };

        await window.Store.SendMessage.addAndSendMsgToChat(chat, message);
        return window.Store.Msg.get(newMsgId._serialized);
    };
	
    window.WWebJS.editMessage = async (msg, content, options = {}) => {

        const extraOptions = options.extraOptions || {};
        delete options.extraOptions;
        
        if (options.mentionedJidList) {
            options.mentionedJidList = options.mentionedJidList.map(cId => window.Store.Contact.get(cId).id);
        }

        if (options.linkPreview) {
            options.linkPreview = null;

            // Not supported yet by WhatsApp Web on MD
            if(!window.Store.MDBackend) {
                const link = window.Store.Validators.findLink(content);
                if (link) {
                    const preview = await window.Store.Wap.queryLinkPreview(link.url);
                    preview.preview = true;
                    preview.subtype = 'url';
                    options = { ...options, ...preview };
                }
            }
        }


        const internalOptions = {
            ...options,
            ...extraOptions
        };

        await window.Store.EditMessage.sendMessageEdit(msg, content, internalOptions);
        return window.Store.Msg.get(msg.id._serialized);
    };

    window.WWebJS.toStickerData = async (mediaInfo) => {
        if (mediaInfo.mimetype == 'image/webp') return mediaInfo;

        const file = window.WWebJS.mediaInfoToFile(mediaInfo);
        const webpSticker = await window.Store.StickerTools.toWebpSticker(file);
        const webpBuffer = await webpSticker.arrayBuffer();
        const data = window.WWebJS.arrayBufferToBase64(webpBuffer);

        return {
            mimetype: 'image/webp',
            data
        };
    };

    window.WWebJS.processStickerData = async (mediaInfo) => {
        if (mediaInfo.mimetype !== 'image/webp') throw new Error('Invalid media type');

        const file = window.WWebJS.mediaInfoToFile(mediaInfo);
        let filehash = await window.WWebJS.getFileHash(file);
        let mediaKey = await window.WWebJS.generateHash(32);

        const controller = new AbortController();
        const uploadedInfo = await window.Store.UploadUtils.encryptAndUpload({
            blob: file,
            type: 'sticker',
            signal: controller.signal,
            mediaKey
        });

        const stickerInfo = {
            ...uploadedInfo,
            clientUrl: uploadedInfo.url,
            deprecatedMms3Url: uploadedInfo.url,
            uploadhash: uploadedInfo.encFilehash,
            size: file.size,
            type: 'sticker',
            filehash
        };

        return stickerInfo;
    };

    window.WWebJS.processMediaData = async (mediaInfo, { forceVoice, forceDocument, forceGif }) => {
        const file = window.WWebJS.mediaInfoToFile(mediaInfo);
        const mData = await window.Store.OpaqueData.createFromData(file, file.type);
        const mediaPrep = window.Store.MediaPrep.prepRawMedia(mData, { asDocument: forceDocument });
        const mediaData = await mediaPrep.waitForPrep();
        const mediaObject = window.Store.MediaObject.getOrCreateMediaObject(mediaData.filehash);

        const mediaType = window.Store.MediaTypes.msgToMediaType({
            type: mediaData.type,
            isGif: mediaData.isGif
        });

        if (forceVoice && mediaData.type === 'audio') {
            mediaData.type = 'ptt';
            const waveform = mediaObject.contentInfo.waveform;
            mediaData.waveform =
                waveform ?? await window.WWebJS.generateWaveform(file);
        }

        if (forceGif && mediaData.type === 'video') {
            mediaData.isGif = true;
        }

        if (forceDocument) {
            mediaData.type = 'document';
        }

        if (!(mediaData.mediaBlob instanceof window.Store.OpaqueData)) {
            mediaData.mediaBlob = await window.Store.OpaqueData.createFromData(mediaData.mediaBlob, mediaData.mediaBlob.type);
        }

        mediaData.renderableUrl = mediaData.mediaBlob.url();
        mediaObject.consolidate(mediaData.toJSON());
        mediaData.mediaBlob.autorelease();

        const uploadedMedia = await window.Store.MediaUpload.uploadMedia({
            mimetype: mediaData.mimetype,
            mediaObject,
            mediaType
        });

        const mediaEntry = uploadedMedia.mediaEntry;
        if (!mediaEntry) {
            throw new Error('upload failed: media entry was not created');
        }

        mediaData.set({
            clientUrl: mediaEntry.mmsUrl,
            deprecatedMms3Url: mediaEntry.deprecatedMms3Url,
            directPath: mediaEntry.directPath,
            mediaKey: mediaEntry.mediaKey,
            mediaKeyTimestamp: mediaEntry.mediaKeyTimestamp,
            filehash: mediaObject.filehash,
            encFilehash: mediaEntry.encFilehash,
            uploadhash: mediaEntry.uploadHash,
            size: mediaObject.size,
            streamingSidecar: mediaEntry.sidecar,
            firstFrameSidecar: mediaEntry.firstFrameSidecar
        });

        return mediaData;
    };

    window.WWebJS.getMessageModel = message => {
        const msg = message.serialize();

        msg.isEphemeral = message.isEphemeral;
        msg.isStatusV3 = message.isStatusV3;
        msg.links = (message.getRawLinks()).map(link => ({
            link: link.href,
            isSuspicious: Boolean(link.suspiciousCharacters && link.suspiciousCharacters.size)
        }));

        if (msg.buttons) {
            msg.buttons = msg.buttons.serialize();
        }
        if (msg.dynamicReplyButtons) {
            msg.dynamicReplyButtons = JSON.parse(JSON.stringify(msg.dynamicReplyButtons));
        }
        if (msg.replyButtons) {
            msg.replyButtons = JSON.parse(JSON.stringify(msg.replyButtons));
        }

        if (typeof msg.id.remote === 'object') {
            msg.id = Object.assign({}, msg.id, { remote: msg.id.remote._serialized });
        }

        delete msg.pendingAckUpdate;

        return msg;
    };


    window.WWebJS.getChatModel = async chat => {

        let res = chat.serialize();
        res.isGroup = chat.isGroup;
        res.formattedTitle = chat.formattedTitle;
        res.isMuted = chat.mute && chat.mute.isMuted;

        if (chat.groupMetadata) {
            const chatWid = window.Store.WidFactory.createWid((chat.id._serialized));
            await window.Store.GroupMetadata.update(chatWid);
            res.groupMetadata = chat.groupMetadata.serialize();
        }
        
        res.lastMessage = null;
        if (res.msgs && res.msgs.length) {
            const lastMessage = chat.lastReceivedKey ? window.Store.Msg.get(chat.lastReceivedKey._serialized) : null;
            if (lastMessage) {
                res.lastMessage = window.WWebJS.getMessageModel(lastMessage);
            }
        }
        
        delete res.msgs;
        delete res.msgUnsyncedButtonReplyMsgs;
        delete res.unsyncedButtonReplies;

        return res;
    };

    window.WWebJS.getChat = async chatId => {
        const chatWid = window.Store.WidFactory.createWid(chatId);
        const chat = await window.Store.Chat.find(chatWid);
        return await window.WWebJS.getChatModel(chat);
    };

    window.WWebJS.getChats = async () => {
        const chats = window.Store.Chat.getModelsArray();

        const chatPromises = chats.map(chat => window.WWebJS.getChatModel(chat));
        return await Promise.all(chatPromises);
    };

    window.WWebJS.getContactModel = contact => {
        let res = contact.serialize();
        res.isBusiness = contact.isBusiness === undefined ? false : contact.isBusiness;

        if (contact.businessProfile) {
            res.businessProfile = contact.businessProfile.serialize();
        }

        // TODO: remove useOldImplementation and its checks once all clients are updated to >= v2.2327.4
        const useOldImplementation
            = window.compareWwebVersions(window.Debug.VERSION, '<', '2.2327.4');

        res.isMe = useOldImplementation
            ? contact.isMe
            : window.Store.ContactMethods.getIsMe(contact);
        res.isUser = useOldImplementation
            ? contact.isUser
            : window.Store.ContactMethods.getIsUser(contact);
        res.isGroup = useOldImplementation
            ? contact.isGroup
            : window.Store.ContactMethods.getIsGroup(contact);
        res.isWAContact = useOldImplementation
            ? contact.isWAContact
            : window.Store.ContactMethods.getIsWAContact(contact);
        res.isMyContact = useOldImplementation
            ? contact.isMyContact
            : window.Store.ContactMethods.getIsMyContact(contact);
        res.isBlocked = contact.isContactBlocked;
        res.userid = useOldImplementation
            ? contact.userid
            : window.Store.ContactMethods.getUserid(contact);
        res.isEnterprise = useOldImplementation
            ? contact.isEnterprise
            : window.Store.ContactMethods.getIsEnterprise(contact);
        res.verifiedName = useOldImplementation
            ? contact.verifiedName
            : window.Store.ContactMethods.getVerifiedName(contact);
        res.verifiedLevel = useOldImplementation
            ? contact.verifiedLevel
            : window.Store.ContactMethods.getVerifiedLevel(contact);
        res.statusMute = useOldImplementation
            ? contact.statusMute
            : window.Store.ContactMethods.getStatusMute(contact);
        res.name = useOldImplementation
            ? contact.name
            : window.Store.ContactMethods.getName(contact);
        res.shortName = useOldImplementation
            ? contact.shortName
            : window.Store.ContactMethods.getShortName(contact);
        res.pushname = useOldImplementation
            ? contact.pushname
            : window.Store.ContactMethods.getPushname(contact);

        return res;
    };

    window.WWebJS.getContact = async contactId => {
        const wid = window.Store.WidFactory.createWid(contactId);
        const contact = await window.Store.Contact.find(wid);
        const bizProfile = await window.Store.BusinessProfileCollection.fetchBizProfile(wid);
        bizProfile.profileOptions && (contact.businessProfile = bizProfile);
        return window.WWebJS.getContactModel(contact);
    };

    window.WWebJS.getContacts = () => {
        const contacts = window.Store.Contact.getModelsArray();
        return contacts.map(contact => window.WWebJS.getContactModel(contact));
    };

    window.WWebJS.mediaInfoToFile = ({ data, mimetype, filename }) => {
        const binaryData = window.atob(data);

        const buffer = new ArrayBuffer(binaryData.length);
        const view = new Uint8Array(buffer);
        for (let i = 0; i < binaryData.length; i++) {
            view[i] = binaryData.charCodeAt(i);
        }

        const blob = new Blob([buffer], { type: mimetype });
        return new File([blob], filename, {
            type: mimetype,
            lastModified: Date.now()
        });
    };

    window.WWebJS.arrayBufferToBase64 = (arrayBuffer) => {
        let binary = '';
        const bytes = new Uint8Array(arrayBuffer);
        const len = bytes.byteLength;
        for (let i = 0; i < len; i++) {
            binary += String.fromCharCode(bytes[i]);
        }
        return window.btoa(binary);
    };

    window.WWebJS.arrayBufferToBase64Async = (arrayBuffer) =>
        new Promise((resolve, reject) => {
            const blob = new Blob([arrayBuffer], {
                type: 'application/octet-stream',
            });
            const fileReader = new FileReader();
            fileReader.onload = () => {
                const [, data] = fileReader.result.split(',');
                resolve(data);
            };
            fileReader.onerror = (e) => reject(e);
            fileReader.readAsDataURL(blob);
        });

    window.WWebJS.getFileHash = async (data) => {
        let buffer = await data.arrayBuffer();
        const hashBuffer = await crypto.subtle.digest('SHA-256', buffer);
        return btoa(String.fromCharCode(...new Uint8Array(hashBuffer)));
    };

    window.WWebJS.generateHash = async (length) => {
        var result = '';
        var characters = 'ABCDEFGHIJKLMNOPQRSTUVWXYZabcdefghijklmnopqrstuvwxyz0123456789';
        var charactersLength = characters.length;
        for (var i = 0; i < length; i++) {
            result += characters.charAt(Math.floor(Math.random() * charactersLength));
        }
        return result;
    };

    /**
     * Referenced from and modified:
     * @see https://github.com/wppconnect-team/wa-js/commit/290ebfefe6021b3d17f7fdfdda5545bb0473b26f
     */
    window.WWebJS.generateWaveform = async (audioFile) => {
        try {
            const audioData = await audioFile.arrayBuffer();
            const audioContext = new AudioContext();
            const audioBuffer = await audioContext.decodeAudioData(audioData);

            const rawData = audioBuffer.getChannelData(0);
            const samples = 64;
            const blockSize = Math.floor(rawData.length / samples);
            const filteredData = [];
            for (let i = 0; i < samples; i++) {
                const blockStart = blockSize * i;
                let sum = 0;
                for (let j = 0; j < blockSize; j++) {
                    sum = sum + Math.abs(rawData[blockStart + j]);
                }
                filteredData.push(sum / blockSize);
            }

            const multiplier = Math.pow(Math.max(...filteredData), -1);
            const normalizedData = filteredData.map((n) => n * multiplier);

            const waveform = new Uint8Array(
                normalizedData.map((n) => Math.floor(100 * n))
            );

            return waveform;
        } catch (e) {
            return undefined;
        }
    };

    window.WWebJS.sendClearChat = async (chatId) => {
        let chat = window.Store.Chat.get(chatId);
        if (chat !== undefined) {
            await window.Store.SendClear.sendClear(chat, false);
            return true;
        }
        return false;
    };

    window.WWebJS.sendDeleteChat = async (chatId) => {
        let chat = window.Store.Chat.get(chatId);
        if (chat !== undefined) {
            await window.Store.SendDelete.sendDelete(chat);
            return true;
        }
        return false;
    };

    window.WWebJS.sendChatstate = async (state, chatId) => {
        if (window.Store.MDBackend) {
            chatId = window.Store.WidFactory.createWid(chatId);
        }
        switch (state) {
        case 'typing':
            await window.Store.ChatState.sendChatStateComposing(chatId);
            break;
        case 'recording':
            await window.Store.ChatState.sendChatStateRecording(chatId);
            break;
        case 'stop':
            await window.Store.ChatState.sendChatStatePaused(chatId);
            break;
        default:
            throw 'Invalid chatstate';
        }

        return true;
    };

    window.WWebJS.getLabelModel = label => {
        let res = label.serialize();
        res.hexColor = label.hexColor;

        return res;
    };

    window.WWebJS.getLabels = () => {
        const labels = window.Store.Label.getModelsArray();
        return labels.map(label => window.WWebJS.getLabelModel(label));
    };

    window.WWebJS.getLabel = (labelId) => {
        const label = window.Store.Label.get(labelId);
        return window.WWebJS.getLabelModel(label);
    };

    window.WWebJS.getChatLabels = async (chatId) => {
        const chat = await window.WWebJS.getChat(chatId);
        return (chat.labels || []).map(id => window.WWebJS.getLabel(id));
    };

    window.WWebJS.getOrderDetail = async (orderId, token, chatId) => {
        const chatWid = window.Store.WidFactory.createWid(chatId);
        return window.Store.QueryOrder.queryOrder(chatWid, orderId, 80, 80, token);
    };

    window.WWebJS.getProductMetadata = async (productId) => {
        let sellerId = window.Store.Conn.wid;
        let product = await window.Store.QueryProduct.queryProduct(sellerId, productId);
        if (product && product.data) {
            return product.data;
        }

        return undefined;
    };

    window.WWebJS.rejectCall = async (peerJid, id) => {
        peerJid = peerJid.split('@')[0] + '@s.whatsapp.net';
        let userId = window.Store.User.getMaybeMeUser().user + '@s.whatsapp.net';
        const stanza = window.Store.SocketWap.wap('call', {
            id: window.Store.SocketWap.generateId(),
            from: window.Store.SocketWap.USER_JID(userId),
            to: window.Store.SocketWap.USER_JID(peerJid),
        }, [
            window.Store.SocketWap.wap('reject', {
                'call-id': id,
                'call-creator': window.Store.SocketWap.USER_JID(peerJid),
                count: '0',
            })
        ]);
        await window.Store.Socket.deprecatedCastStanza(stanza);
    };

    window.WWebJS.cropAndResizeImage = async (media, options = {}) => {
        if (!media.mimetype.includes('image'))
            throw new Error('Media is not an image');

        if (options.mimetype && !options.mimetype.includes('image'))
            delete options.mimetype;

        options = Object.assign({ size: 640, mimetype: media.mimetype, quality: .75, asDataUrl: false }, options);

        const img = await new Promise ((resolve, reject) => {
            const img = new Image();
            img.onload = () => resolve(img);
            img.onerror = reject;
            img.src = `data:${media.mimetype};base64,${media.data}`;
        });

        const sl = Math.min(img.width, img.height);
        const sx = Math.floor((img.width - sl) / 2);
        const sy = Math.floor((img.height - sl) / 2);

        const canvas = document.createElement('canvas');
        canvas.width = options.size;
        canvas.height = options.size;

        const ctx = canvas.getContext('2d');
        ctx.drawImage(img, sx, sy, sl, sl, 0, 0, options.size, options.size);

        const dataUrl = canvas.toDataURL(options.mimetype, options.quality);

        if (options.asDataUrl)
            return dataUrl;

        return Object.assign(media, {
            mimetype: options.mimeType,
            data: dataUrl.replace(`data:${options.mimeType};base64,`, '')
        });
    };

    window.WWebJS.setPicture = async (chatid, media) => {
        const thumbnail = await window.WWebJS.cropAndResizeImage(media, { asDataUrl: true, mimetype: 'image/jpeg', size: 96 });
        const profilePic = await window.WWebJS.cropAndResizeImage(media, { asDataUrl: true, mimetype: 'image/jpeg', size: 640 });

        const chatWid = window.Store.WidFactory.createWid(chatid);
        try {
            const collection = window.Store.ProfilePicThumb.get(chatid);
            if (!collection.canSet()) return;

            const res = await window.Store.GroupUtils.sendSetPicture(chatWid, thumbnail, profilePic);
            return res ? res.status === 200 : false;
        } catch (err) {
            if(err.name === 'ServerStatusCodeError') return false;
            throw err;
        }
    };

    window.WWebJS.deletePicture = async (chatid) => {
        const chatWid = window.Store.WidFactory.createWid(chatid);
        try {
            const collection = window.Store.ProfilePicThumb.get(chatid);
            if (!collection.canDelete()) return;

            const res = await window.Store.GroupUtils.requestDeletePicture(chatWid);
            return res ? res.status === 200 : false;
        } catch (err) {
            if(err.name === 'ServerStatusCodeError') return false;
            throw err;
        }
    };
    
    window.WWebJS.getProfilePicThumbToBase64 = async (chatWid) => {
        const profilePicCollection = await window.Store.ProfilePicThumb.find(chatWid);

        const _readImageAsBase64 = (imageBlob) => {
            return new Promise((resolve) => {
                const reader = new FileReader();
                reader.onloadend = function () {
                    const base64Image = reader.result;
                    if (base64Image == null) {
                        resolve(undefined);
                    } else {
                        const base64Data = base64Image.toString().split(',')[1];
                        resolve(base64Data);
                    }
                };
                reader.readAsDataURL(imageBlob);
            });
        };

        if (profilePicCollection?.img) {
            try {
                const response = await fetch(profilePicCollection.img);
                if (response.ok) {
                    const imageBlob = await response.blob();
                    if (imageBlob) {
                        const base64Image = await _readImageAsBase64(imageBlob);
                        return base64Image;
                    }
                }
            } catch (error) { /* empty */ }
        }
        return undefined;
    };

    window.WWebJS.getAddParticipantsRpcResult = async (groupMetadata, groupWid, participantWid) => {
        const participantLidArgs = groupMetadata?.isLidAddressingMode
            ? {
                phoneNumber: participantWid,
                lid: window.Store.LidUtils.getCurrentLid(participantWid)
            }
            : { phoneNumber: participantWid };

        const iqTo = window.Store.WidToJid.widToGroupJid(groupWid);

        const participantArgs =
            participantLidArgs.lid
                ? [{
                    participantJid: window.Store.WidToJid.widToUserJid(participantLidArgs.lid),
                    phoneNumberMixinArgs: {
                        anyPhoneNumber: window.Store.WidToJid.widToUserJid(participantLidArgs.phoneNumber)
                    }
                }]
                : [{
                    participantJid: window.Store.WidToJid.widToUserJid(participantLidArgs.phoneNumber)
                }];

        let rpcResult, resultArgs;
        const isOldImpl = window.compareWwebVersions(window.Debug.VERSION, '<=', '2.2335.9');
        const data = {
            name: undefined,
            code: undefined,
            inviteV4Code: undefined,
            inviteV4CodeExp: undefined
        };

        try {
            rpcResult = await window.Store.GroupParticipants.sendAddParticipantsRPC({ participantArgs, iqTo });
            resultArgs = isOldImpl
                ? rpcResult.value.addParticipant[0].addParticipantsParticipantMixins
                : rpcResult.value.addParticipant[0]
                    .addParticipantsParticipantAddedOrNonRegisteredWaUserParticipantErrorLidResponseMixinGroup
                    .value
                    .addParticipantsParticipantMixins;
        } catch (err) {
            data.code = 400;
            return data;
        }

        if (rpcResult.name === 'AddParticipantsResponseSuccess') {
            const code = resultArgs?.value.error ?? '200';
            data.name = resultArgs?.name;
            data.code = +code;
            data.inviteV4Code = resultArgs?.value.addRequestCode;
            data.inviteV4CodeExp = resultArgs?.value.addRequestExpiration?.toString();
        }

        else if (rpcResult.name === 'AddParticipantsResponseClientError') {
            const { code: code } = rpcResult.value.errorAddParticipantsClientErrors.value;
            data.code = +code;
        }

        else if (rpcResult.name === 'AddParticipantsResponseServerError') {
            const { code: code } = rpcResult.value.errorServerErrors.value;
            data.code = +code;
        }

        return data;
    };

    window.WWebJS.membershipRequestAction = async (groupId, action, requesterIds, sleep) => {
        const groupWid = window.Store.WidFactory.createWid(groupId);
        const group = await window.Store.Chat.find(groupWid);
        const toApprove = action === 'Approve';
        let membershipRequests;
        let response;
        let result = [];

        await window.Store.GroupMetadata.queryAndUpdate(groupWid);

        if (!requesterIds?.length) {
            membershipRequests = group.groupMetadata.membershipApprovalRequests._models.map(({ id }) => id);
        } else {
            !Array.isArray(requesterIds) && (requesterIds = [requesterIds]);
            membershipRequests = requesterIds.map(r => window.Store.WidFactory.createWid(r));
        }

        if (!membershipRequests.length) return [];

        const participantArgs = membershipRequests.map(m => ({
            participantArgs: [
                {
                    participantJid: window.Store.WidToJid.widToUserJid(m)
                }
            ]
        }));

        const groupJid = window.Store.WidToJid.widToGroupJid(groupWid);
        
        const _getSleepTime = (sleep) => {
            if (!Array.isArray(sleep) || (sleep.length === 2 && sleep[0] === sleep[1])) {
                return sleep;
            }
            if (sleep.length === 1) {
                return sleep[0];
            }
            sleep[1] - sleep[0] < 100 && (sleep[0] = sleep[1]) && (sleep[1] += 100);
            return Math.floor(Math.random() * (sleep[1] - sleep[0] + 1)) + sleep[0];
        };

        const membReqResCodes = {
            default: `An unknown error occupied while ${toApprove ? 'approving' : 'rejecting'} the participant membership request`,
            400: 'ParticipantNotFoundError',
            401: 'ParticipantNotAuthorizedError',
            403: 'ParticipantForbiddenError',
            404: 'ParticipantRequestNotFoundError',
            408: 'ParticipantTemporarilyBlockedError',
            409: 'ParticipantConflictError',
            412: 'ParticipantParentLinkedGroupsResourceConstraintError',
            500: 'ParticipantResourceConstraintError'
        };

        try {
            for (const participant of participantArgs) {
                response = await window.Store.MembershipRequestUtils.sendMembershipRequestsActionRPC({
                    iqTo: groupJid,
                    [toApprove ? 'approveArgs' : 'rejectArgs']: participant
                });

                if (response.name === 'MembershipRequestsActionResponseSuccess') {
                    const value = toApprove
                        ? response.value.membershipRequestsActionApprove
                        : response.value.membershipRequestsActionReject;
                    if (value?.participant) {
                        const [_] = value.participant.map(p => {
                            const error = toApprove
                                ? value.participant[0].membershipRequestsActionAcceptParticipantMixins?.value.error
                                : value.participant[0].membershipRequestsActionRejectParticipantMixins?.value.error;
                            return {
                                requesterId: window.Store.WidFactory.createWid(p.jid)._serialized,
                                ...(error
                                    ? { error: +error, message: membReqResCodes[error] || membReqResCodes.default }
                                    : { message: `${toApprove ? 'Approved' : 'Rejected'} successfully` })
                            };
                        });
                        _ && result.push(_);
                    }
                } else {
                    result.push({
                        requesterId: window.Store.JidToWid.userJidToUserWid(participant.participantArgs[0].participantJid)._serialized,
                        message: 'ServerStatusCodeError'
                    });
                }

                sleep &&
                    participantArgs.length > 1 &&
                    participantArgs.indexOf(participant) !== participantArgs.length - 1 &&
                    (await new Promise((resolve) => setTimeout(resolve, _getSleepTime(sleep))));
            }
            return result;
        } catch (err) {
            return [];
        }
    };
};<|MERGE_RESOLUTION|>--- conflicted
+++ resolved
@@ -57,16 +57,11 @@
     window.Store.LidUtils = window.mR.findModule('getCurrentLid')[0];
     window.Store.WidToJid = window.mR.findModule('widToUserJid')[0];
     window.Store.JidToWid = window.mR.findModule('userJidToUserWid')[0];
-<<<<<<< HEAD
 
     /* eslint-disable no-undef, no-cond-assign */
-    window.Store.sendQueryMsgInfo = m = window.mR.findModule('sendQueryMsgInfo')[0] ? m.sendQueryMsgInfo : window.mR.findModule('queryMsgInfo')[0].queryMsgInfo;
-=======
-    
-    /* eslint-disable no-undef, no-cond-assign */
->>>>>>> f5555f6a
     window.Store.QueryExist = ((m = window.mR.findModule('queryExists')[0]) ? m.queryExists : window.mR.findModule('queryExist')[0].queryWidExists);
     window.Store.ReplyUtils = (m = window.mR.findModule('canReplyMsg')).length > 0 && m[0];
+    window.Store.sendQueryMsgInfo = m = window.mR.findModule('sendQueryMsgInfo')[0] ? m.sendQueryMsgInfo : window.mR.findModule('queryMsgInfo')[0].queryMsgInfo;
     /* eslint-enable no-undef, no-cond-assign */
 
     window.Store.StickerTools = {
