'use strict';

const Base = require('./Base');
const MessageMedia = require('./MessageMedia');
const Location = require('./Location');
const Order = require('./Order');
const Payment = require('./Payment');
const Reaction = require('./Reaction');
const {MessageTypes} = require('../util/Constants');
const {Contact} = require('./Contact');

/**
 * Represents a Message on WhatsApp
 * @extends {Base}
 */
class Message extends Base {
    constructor(client, data) {
        super(client);

        if (data) this._patch(data);
    }

    _patch(data) {
        this._data = data;
        
        /**
         * MediaKey that represents the sticker 'ID'
         * @type {string}
         */
        this.mediaKey = data.mediaKey;
        
        /**
         * ID that represents the message
         * @type {object}
         */
        this.id = data.id;

        /**
         * ACK status for the message
         * @type {MessageAck}
         */
        this.ack = data.ack;

        /**
         * Indicates if the message has media available for download
         * @type {boolean}
         */
        this.hasMedia = Boolean(data.mediaKey && data.directPath);

        /**
         * Message content
         * @type {string}
         */
        this.body = this.hasMedia ? data.caption || '' : data.body || data.pollName || '';

        /**
         * Message type
         * @type {MessageTypes}
         */
        this.type = data.type;

        /**
         * Unix timestamp for when the message was created
         * @type {number}
         */
        this.timestamp = data.t;

        /**
         * ID for the Chat that this message was sent to, except if the message was sent by the current user.
         * @type {string}
         */
        this.from = (typeof (data.from) === 'object' && data.from !== null) ? data.from._serialized : data.from;

        /**
         * ID for who this message is for.
         *
         * If the message is sent by the current user, it will be the Chat to which the message is being sent.
         * If the message is sent by another user, it will be the ID for the current user.
         * @type {string}
         */
        this.to = (typeof (data.to) === 'object' && data.to !== null) ? data.to._serialized : data.to;

        /**
         * If the message was sent to a group, this field will contain the user that sent the message.
         * @type {string}
         */
        this.author = (typeof (data.author) === 'object' && data.author !== null) ? data.author._serialized : data.author;

        /**
         * String that represents from which device type the message was sent
         * @type {string}
         */
        this.deviceType = typeof data.id.id === 'string' && data.id.id.length > 21 ? 'android' : typeof data.id.id === 'string' && data.id.id.substring(0, 2) === '3A' ? 'ios' : 'web';
        /**
         * Indicates if the message was forwarded
         * @type {boolean}
         */
        this.isForwarded = data.isForwarded;

        /**
         * Indicates how many times the message was forwarded.
         *
         * The maximum value is 127.
         * @type {number}
         */
        this.forwardingScore = data.forwardingScore || 0;

        /**
         * Indicates if the message is a status update
         * @type {boolean}
         */
        this.isStatus = data.isStatusV3 || data.id.remote === 'status@broadcast';

        /**
         * Indicates if the message was starred
         * @type {boolean}
         */
        this.isStarred = data.star;

        /**
         * Indicates if the message was a broadcast
         * @type {boolean}
         */
        this.broadcast = data.broadcast;

        /**
         * Indicates if the message was sent by the current user
         * @type {boolean}
         */
        this.fromMe = data.id.fromMe;

        /**
         * Indicates if the message was sent as a reply to another message.
         * @type {boolean}
         */
        this.hasQuotedMsg = data.quotedMsg ? true : false;

        /**
         * Indicates whether there are reactions to the message
         * @type {boolean}
         */
        this.hasReaction = data.hasReaction ? true : false;

        /**
         * Indicates the duration of the message in seconds
         * @type {string}
         */
        this.duration = data.duration ? data.duration : undefined;

        /**
         * Location information contained in the message, if the message is type "location"
         * @type {Location}
         */
        this.location = (() => {
            if (data.type !== MessageTypes.LOCATION) {
                return undefined;
            }
            let description;
            if (data.loc && typeof data.loc === 'string') {
                let splitted = data.loc.split('\n');
                description = {
                    name: splitted[0],
                    address: splitted[1],
                    url: data.clientUrl
                };
            }
            return new Location(data.lat, data.lng, description);
        })();

        /**
         * List of vCards contained in the message.
         * @type {Array<string>}
         */
        this.vCards = data.type === MessageTypes.CONTACT_CARD_MULTI ? data.vcardList.map((c) => c.vcard) : data.type === MessageTypes.CONTACT_CARD ? [data.body] : [];

        /**
         * Group Invite Data
         * @type {object}
         */
        this.inviteV4 = data.type === MessageTypes.GROUP_INVITE ? {
            inviteCode: data.inviteCode,
            inviteCodeExp: data.inviteCodeExp,
            groupId: data.inviteGrp,
            groupName: data.inviteGrpName,
            fromId: '_serialized' in data.from ? data.from._serialized : data.from,
            toId: '_serialized' in data.to ? data.to._serialized : data.to
        } : undefined;

        /**
         * Indicates the mentions in the message body.
         * @type {Array<string>}
         */
        this.mentionedIds = [];

        if (data.mentionedJidList) {
            this.mentionedIds = data.mentionedJidList;
        }

        /**
         * Indicates whether there are group mentions in the message body
         * @type {Object[]}
         * @property {string} groupSubject The name  of the group
         * @property {object} groupJid The group ID
         * @property {string} groupJid.server
         * @property {string} groupJid.user
         * @property {string} groupJid._serialized
         */
        this.groupMentions = data.groupMentions || [];

        /**
         * Order ID for message type ORDER
         * @type {string}
         */
        this.orderId = data.orderId ? data.orderId : undefined;
        /**
         * Order Token for message type ORDER
         * @type {string}
         */
        this.token = data.token ? data.token : undefined;

        /** 
         * Indicates whether the message is a Gif
         * @type {boolean}
         */
        this.isGif = Boolean(data.isGif);

        /**
         * Indicates if the message will disappear after it expires
         * @type {boolean}
         */
        this.isEphemeral = data.isEphemeral;

        /** Title */
        if (data.title) {
            this.title = data.title;
        }

        /** Description */
        if (data.description) {
            this.description = data.description;
        }

        /** Business Owner JID */
        if (data.businessOwnerJid) {
            this.businessOwnerJid = data.businessOwnerJid;
        }

        /** Product ID */
        if (data.productId) {
            this.productId = data.productId;
        }

        /** Last edit time */
        if (data.latestEditSenderTimestampMs) {
            this.latestEditSenderTimestampMs = data.latestEditSenderTimestampMs;
        }

        /** Last edit message author */
        if (data.latestEditMsgKey) {
            this.latestEditMsgKey = data.latestEditMsgKey;
        }
        
        /**
         * Links included in the message.
         * @type {Array<{link: string, isSuspicious: boolean}>}
         *
         */
        this.links = data.links;

        /** Buttons */
        if (data.dynamicReplyButtons) {
            this.dynamicReplyButtons = data.dynamicReplyButtons;
        }

        /** Selected Button Id **/
        if (data.selectedButtonId) {
            this.selectedButtonId = data.selectedButtonId;
        }

        /** Selected List row Id **/
        if (data.listResponse && data.listResponse.singleSelectReply.selectedRowId) {
            this.selectedRowId = data.listResponse.singleSelectReply.selectedRowId;
        }

        if (this.type === MessageTypes.POLL_CREATION) {
            this.pollName = data.pollName;
            this.pollOptions = data.pollOptions;
            this.allowMultipleAnswers = Boolean(!data.pollSelectableOptionsCount);
            this.pollInvalidated = data.pollInvalidated;
            this.isSentCagPollCreation = data.isSentCagPollCreation;
            this.messageSecret = Object.keys(data.messageSecret).map((key) =>  data.messageSecret[key]);

            delete this._data.pollName;
            delete this._data.pollOptions;
            delete this._data.pollSelectableOptionsCount;
            delete this._data.pollInvalidated;
            delete this._data.isSentCagPollCreation;
            delete this._data.messageSecret;
        }

        return super._patch(data);
    }

    _getChatId() {
        return this.fromMe ? this.to : this.from;
    }

    /**
     * Reloads this Message object's data in-place with the latest values from WhatsApp Web. 
     * Note that the Message must still be in the web app cache for this to work, otherwise will return null.
     * @returns {Promise<Message>}
     */
    async reload() {
        const newData = await this.client.pupPage.evaluate((msgId) => {
            const msg = window.Store.Msg.get(msgId);
            if(!msg) return null;
            return window.WWebJS.getMessageModel(msg);
        }, this.id._serialized);

        if(!newData) return null;
        
        this._patch(newData);
        return this;
    }

    /**
     * Returns message in a raw format
     * @type {Object}
     */
    get rawData() {
        return this._data;
    }
    
    /**
     * Returns the Chat this message was sent in
     * @returns {Promise<Chat>}
     */
    getChat() {
        return this.client.getChatById(this._getChatId());
    }

    /**
     * Returns the Contact this message was sent from
     * @returns {Promise<Contact>}
     */
    getContact() {
        return this.client.getContactById(this.author || this.from);
    }

    /**
     * Returns the Contacts mentioned in this message
     * @returns {Promise<Array<Contact>>}
     */
    async getMentions() {
        return await Promise.all(this.mentionedIds.map(async m => await this.client.getContactById(m)));
    }
    
    /**
     * Returns groups mentioned in this message
     * @returns {Promise<GroupChat[]|[]>}
     */
    async getGroupMentions() {
        return await Promise.all(this.groupMentions.map(async (m) => await this.client.getChatById(m.groupJid._serialized)));
    }

    /**
     * Returns the quoted message, if any
     * @returns {Promise<Message>}
     */
    async getQuotedMessage() {
        if (!this.hasQuotedMsg) return undefined;

        const quotedMsg = await this.client.pupPage.evaluate((msgId) => {
            const msg = window.Store.Msg.get(msgId);
            const quotedMsg = window.Store.QuotedMsg.getQuotedMsgObj(msg);
            return window.WWebJS.getMessageModel(quotedMsg);
        }, this.id._serialized);

        return new Message(this.client, quotedMsg);
    }

    /**
     * Sends a message as a reply to this message. If chatId is specified, it will be sent
     * through the specified Chat. If not, it will send the message
     * in the same Chat as the original message was sent.
     *
     * @param {string|MessageMedia|Location} content
     * @param {string} [chatId]
     * @param {MessageSendOptions} [options]
     * @returns {Promise<Message>}
     */
    async reply(content, chatId, options = {}) {
        if (!chatId) {
            chatId = this._getChatId();
        }

        options = {
            ...options,
            quotedMessageId: this.id._serialized
        };

        return await this.client.sendMessage(chatId, content, options);
    }

    /**
     * React to this message with an emoji
     * @param {string} reaction - Emoji to react with. Send an empty string to remove the reaction.
     * @return {Promise}
     */
    async react(reaction){
        await this.client.pupPage.evaluate(async (messageId, reaction) => {
            if (!messageId) { return undefined; }
            
            const msg = await window.Store.Msg.get(messageId);
            await window.Store.sendReactionToMsg(msg, reaction);
        }, this.id._serialized, reaction);
    }

    /**
     * Accept Group V4 Invite
     * @returns {Promise<Object>}
     */
    async acceptGroupV4Invite() {
        return await this.client.acceptGroupV4Invite(this.inviteV4);
    }
    
    /**
     * Forward options:
     * 
     * @typedef {Object} MessageForwardOptions
     * @property {boolean} [multicast=false]
     * @property {boolean} [withCaption=true] Forwards this message with the caption text of the original message if provided.
     */

    /**
     * Forwards this message to another chat
     *
     * @note In order to avoid unexpected behaviour while forwarding media and attachment messages you have to use Chrome instead of Chromium
     * @param {string|Chat} chat Chat model or chat ID to which the message will be forwarded
     * @param {MessageForwardOptions} [options] Options used when forwarding the message
     * @returns {Promise}
     */
    async forward(chat, options = {}) {
        const chatId = typeof chat === 'string' ? chat : chat.id._serialized;

        const forwardOptions = {
            multicast: options.multicast || false,
            withCaption: options.withCaption === false ? false : true
        };

        await this.client.pupPage.evaluate(async (chatId, msgId, options) => {
            const chatWid = window.Store.WidFactory.createWid(chatId);
            const chat = await window.Store.Chat.find(chatWid);
            const message = window.Store.Msg.get(msgId);
            
            return await window.WWebJS.forwardMessage(chat, message, options);
        }, chatId, this.id._serialized, forwardOptions);
    }

    /**
     * Downloads and returns the attatched message media
     * @returns {Promise<MessageMedia>}
     */
    async downloadMedia() {
        if (!this.hasMedia) {
            return undefined;
        }

        const result = await this.client.pupPage.evaluate(async (msgId) => {
            const msg = window.Store.Msg.get(msgId);
            if (!msg?.mediaData) {
                return undefined;
            }
            if (msg.mediaData.mediaStage != 'RESOLVED') {
                // try to resolve media
                await msg.downloadMedia({
                    downloadEvenIfExpensive: true,
                    rmrReason: 1
                });
            }

            if (msg.mediaData.mediaStage.includes('ERROR') || msg.mediaData.mediaStage === 'FETCHING') {
                // media could not be downloaded
                return undefined;
            }

            try {
                const decryptedMedia = await window.Store.DownloadManager.downloadAndMaybeDecrypt({
                    directPath: msg.directPath,
                    encFilehash: msg.encFilehash,
                    filehash: msg.filehash,
                    mediaKey: msg.mediaKey,
                    mediaKeyTimestamp: msg.mediaKeyTimestamp,
                    type: msg.type,
                    signal: (new AbortController).signal
                });

                const data = await window.WWebJS.arrayBufferToBase64Async(decryptedMedia);

                return {
                    data,
                    mimetype: msg.mimetype,
                    filename: msg.filename,
                    filesize: msg.size
                };
            } catch (e) {
                if(e.status && e.status === 404) return undefined;
                throw e;
            }
        }, this.id._serialized);

        if (!result) return undefined;
        return new MessageMedia(result.mimetype, result.data, result.filename, result.filesize);
    }

    /**
     * Deletes a message from the chat
     * @param {?boolean} everyone If true and the message is sent by the current user or the user is an admin, will delete it for everyone in the chat.
     */
    async delete(everyone) {
        await this.client.pupPage.evaluate(async (msgId, everyone) => {
            let msg = window.Store.Msg.get(msgId);
            let chat = await window.Store.Chat.find(msg.id.remote);
            
            const canRevoke = window.Store.MsgActionChecks.canSenderRevokeMsg(msg) || window.Store.MsgActionChecks.canAdminRevokeMsg(msg);
            if (everyone && canRevoke) {
                return window.Store.Cmd.sendRevokeMsgs(chat, [msg], { clearMedia: true, type: msg.id.fromMe ? 'Sender' : 'Admin' });
            }

            return window.Store.Cmd.sendDeleteMsgs(chat, [msg], true);
        }, this.id._serialized, everyone);
    }

    /**
     * Stars this message
     */
    async star() {
        await this.client.pupPage.evaluate(async (msgId) => {
            let msg = window.Store.Msg.get(msgId);
            
            if (window.Store.MsgActionChecks.canStarMsg(msg)) {
                let chat = await window.Store.Chat.find(msg.id.remote);
                return window.Store.Cmd.sendStarMsgs(chat, [msg], false);
            }
        }, this.id._serialized);
    }

    /**
     * Unstars this message
     */
    async unstar() {
        await this.client.pupPage.evaluate(async (msgId) => {
            let msg = window.Store.Msg.get(msgId);

            if (window.Store.MsgActionChecks.canStarMsg(msg)) {
                let chat = await window.Store.Chat.find(msg.id.remote);
                return window.Store.Cmd.sendUnstarMsgs(chat, [msg], false);
            }
        }, this.id._serialized);
    }

    /**
     * Message Info
     * @typedef {Object} MessageInfo
     * @property {Array<{id: ContactId, t: number}>} delivery Contacts to which the message has been delivered to
     * @property {number} deliveryRemaining Amount of people to whom the message has not been delivered to
     * @property {Array<{id: ContactId, t: number}>} played Contacts who have listened to the voice message
     * @property {number} playedRemaining Amount of people who have not listened to the message
     * @property {Array<{id: ContactId, t: number}>} read Contacts who have read the message
     * @property {number} readRemaining Amount of people who have not read the message
     */

    /**
     * Get information about message delivery status.
     * May return null if the message does not exist or is not sent by you.
     * @returns {Promise<?MessageInfo>}
     */
    async getInfo() {
        const info = await this.client.pupPage.evaluate(async (msgId) => {
            const msg = window.Store.Msg.get(msgId);
            if (!msg || !msg.id.fromMe) return null;

<<<<<<< HEAD
            return new Promise((resolve) => {
                setTimeout(async () => {
                    resolve(await window.Store.getMsgInfo(msg.id));
                }, (Date.now() - msg.t * 1000 < 1250) && Math.floor(Math.random() * (1200 - 1100 + 1)) + 1100 || 0);
            });
=======
            return await window.Store.sendQueryMsgInfo(msg.id);
>>>>>>> c540130e
        }, this.id._serialized);

        return info;
    }

    /**
     * Gets the order associated with a given message
     * @return {Promise<Order>}
     */
    async getOrder() {
        if (this.type === MessageTypes.ORDER) {
            const result = await this.client.pupPage.evaluate((orderId, token, chatId) => {
                return window.WWebJS.getOrderDetail(orderId, token, chatId);
            }, this.orderId, this.token, this._getChatId());
            if (!result) return undefined;
            return new Order(this.client, result);
        }
        return undefined;
    }
    /**
     * Gets the payment details associated with a given message
     * @return {Promise<Payment>}
     */
    async getPayment() {
        if (this.type === MessageTypes.PAYMENT) {
            const msg = await this.client.pupPage.evaluate(async (msgId) => {
                const msg = window.Store.Msg.get(msgId);
                if(!msg) return null;
                return msg.serialize();
            }, this.id._serialized);
            return new Payment(this.client, msg);
        }
        return undefined;
    }


    /**
     * Reaction List
     * @typedef {Object} ReactionList
     * @property {string} id Original emoji
     * @property {string} aggregateEmoji aggregate emoji
     * @property {boolean} hasReactionByMe Flag who sent the reaction
     * @property {Array<Reaction>} senders Reaction senders, to this message
     */

    /**
     * Gets the reactions associated with the given message
     * @return {Promise<ReactionList[]>}
     */
    async getReactions() {
        if (!this.hasReaction) {
            return undefined;
        }

        const reactions = await this.client.pupPage.evaluate(async (msgId) => {
            const msgReactions = await window.Store.Reactions.find(msgId);
            if (!msgReactions || !msgReactions.reactions.length) return null;
            return msgReactions.reactions.serialize();
        }, this.id._serialized);

        if (!reactions) {
            return undefined;
        }

        return reactions.map(reaction => {
            reaction.senders = reaction.senders.map(sender => {
                sender.timestamp = Math.round(sender.timestamp / 1000);
                return new Reaction(this.client, sender);
            });
            return reaction;
        });
    }

    /**
     * Edits the current message.
     * @param {string} content
     * @param {MessageEditOptions} [options] - Options used when editing the message
     * @returns {Promise<?Message>}
     */
    async edit(content, options = {}) {
        if (options.mentions) {
            !Array.isArray(options.mentions) && (options.mentions = [options.mentions]);
            if (options.mentions.some((possiblyContact) => possiblyContact instanceof Contact)) {
                console.warn('Mentions with an array of Contact are now deprecated. See more at https://github.com/pedroslopez/whatsapp-web.js/pull/2166.');
                options.mentions = options.mentions.map((a) => a.id._serialized);
            }
        }

        options.groupMentions && !Array.isArray(options.groupMentions) && (options.groupMentions = [options.groupMentions]);

        let internalOptions = {
            linkPreview: options.linkPreview === false ? undefined : true,
            mentionedJidList: options.mentions || [],
            groupMentions: options.groupMentions,
            extraOptions: options.extra
        };
        
        if (!this.fromMe) {
            return null;
        }
        const messageEdit = await this.client.pupPage.evaluate(async (msgId, message, options) => {
            let msg = window.Store.Msg.get(msgId);
            if (!msg) return null;

            let catEdit = window.Store.MsgActionChecks.canEditText(msg) || window.Store.MsgActionChecks.canEditCaption(msg);
            if (catEdit) {
                const msgEdit = await window.WWebJS.editMessage(msg, message, options);
                return msgEdit.serialize();
            }
            return null;
        }, this.id._serialized, content, internalOptions);
        if (messageEdit) {
            return new Message(this.client, messageEdit);
        }
        return null;
    }

    /**
     * If the 'Report To Admin Mode' is turned on in the group,
     * you can report a message sent in the group to be reviewed by admins of that group
     * @see https://faq.whatsapp.com/286279577291174
     * @returns {Promise<boolean>} Returns true if the operation completed successfully, false otherwise
     */
    async sendForAdminReview() {
        return await this.client.pupPage.evaluate(
            async (msgId, groupId) => {
                const msg = window.Store.Msg.get(msgId);
                if (!msg || msg.fromMe) return false;
                const groupWid = window.Store.WidFactory.createWid(groupId);
                try {
                    await window.Store.GroupUtils.sendForAdminReview(
                        msg,
                        groupWid
                    );
                    return true;
                } catch (err) {
                    if (err.name === 'ServerStatusCodeError') return false;
                    throw err;
                }
            },
            this.id._serialized,
            this.id.remote
        );
    }

    /**
     * If 'Message Exipiration Mode' is turned on in the chat,
     * keeps messages in that chat to prevent them from disappearing
     * @see https://faq.whatsapp.com/728928448599090
     * @returns {Promise<boolean>} Returns true if the operation completed successfully, false otherwise
     */
    async keepMessage() {
        return await this.client.pupPage.evaluate(async (msgId) => {
            return await window.WWebJS.keepUnkeepMessage(msgId, 'Keep');
        }, this.id._serialized);
    }

    /**
     * If 'Message Exipiration Mode' is turned on in the chat,
     * unkeeps messages in that chat to prevent them from disappearing
     * @see https://faq.whatsapp.com/728928448599090
     * @returns {Promise<boolean>} Returns true if the operation completed successfully, false otherwise
     */
    async unkeepMessage(options = {}) {
        return await this.client.pupPage.evaluate(async (msgId, options) => {
            return await window.WWebJS.keepUnkeepMessage(msgId, 'Unkeep', options);
        }, this.id._serialized, options);
    }
}

module.exports = Message;<|MERGE_RESOLUTION|>--- conflicted
+++ resolved
@@ -580,15 +580,11 @@
             const msg = window.Store.Msg.get(msgId);
             if (!msg || !msg.id.fromMe) return null;
 
-<<<<<<< HEAD
             return new Promise((resolve) => {
                 setTimeout(async () => {
                     resolve(await window.Store.getMsgInfo(msg.id));
                 }, (Date.now() - msg.t * 1000 < 1250) && Math.floor(Math.random() * (1200 - 1100 + 1)) + 1100 || 0);
             });
-=======
-            return await window.Store.sendQueryMsgInfo(msg.id);
->>>>>>> c540130e
         }, this.id._serialized);
 
         return info;
