--- conflicted
+++ resolved
@@ -91,7 +91,6 @@
         } catch (e) {
             msg.reply('That invite code seems to be invalid.');
         }
-<<<<<<< HEAD
     } else if (msg.body.startsWith('!addmembers')) {
         const group = await msg.getChat();
         const result = await group.addParticipants(['number1@c.us', 'number2@c.us']);
@@ -103,11 +102,9 @@
          * }
          */
         console.log(result);
-=======
     } else if (msg.body === '!sendinviteV4') {
         const result = await client.sendGroupV4Invite('number@c.us', 'group@g.us', 'comment is not required');
         console.log(`${result ? 'Invitation sent' : 'Failure while sending invitation'}`);
->>>>>>> 9fc0ed33
     } else if (msg.body === '!groupinfo') {
         let chat = await msg.getChat();
         if (chat.isGroup) {
