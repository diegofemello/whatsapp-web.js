const { Client, Location, Poll, List, Buttons, LocalAuth } = require('./index');

const client = new Client({
    authStrategy: new LocalAuth(),
    // proxyAuthentication: { username: 'username', password: 'password' },
    puppeteer: { 
        // args: ['--proxy-server=proxy-server-that-requires-authentication.example.com'],
        headless: false
    }
});

client.initialize();

client.on('loading_screen', (percent, message) => {
    console.log('LOADING SCREEN', percent, message);
});

client.on('qr', (qr) => {
    // NOTE: This event will not be fired if a session is specified.
    console.log('QR RECEIVED', qr);
});

client.on('authenticated', () => {
    console.log('AUTHENTICATED');
});

client.on('auth_failure', msg => {
    // Fired if session restore was unsuccessful
    console.error('AUTHENTICATION FAILURE', msg);
});

client.on('ready', () => {
    console.log('READY');
});

client.on('message', async msg => {
    console.log('MESSAGE RECEIVED', msg);

    if (msg.body === '!ping reply') {
        // Send a new message as a reply to the current one
        msg.reply('pong');

    } else if (msg.body === '!ping') {
        // Send a new message to the same chat
        client.sendMessage(msg.from, 'pong');

    } else if (msg.body.startsWith('!sendto ')) {
        // Direct send a new message to specific id
        let number = msg.body.split(' ')[1];
        let messageIndex = msg.body.indexOf(number) + number.length;
        let message = msg.body.slice(messageIndex, msg.body.length);
        number = number.includes('@c.us') ? number : `${number}@c.us`;
        let chat = await msg.getChat();
        chat.sendSeen();
        client.sendMessage(number, message);

    } else if (msg.body.startsWith('!subject ')) {
        // Change the group subject
        let chat = await msg.getChat();
        if (chat.isGroup) {
            let newSubject = msg.body.slice(9);
            chat.setSubject(newSubject);
        } else {
            msg.reply('This command can only be used in a group!');
        }
    } else if (msg.body.startsWith('!echo ')) {
        // Replies with the same message
        msg.reply(msg.body.slice(6));
    } else if (msg.body.startsWith('!preview ')) {
        const text = msg.body.slice(9);
        msg.reply(text, null, { linkPreview: true });
    } else if (msg.body.startsWith('!desc ')) {
        // Change the group description
        let chat = await msg.getChat();
        if (chat.isGroup) {
            let newDescription = msg.body.slice(6);
            chat.setDescription(newDescription);
        } else {
            msg.reply('This command can only be used in a group!');
        }
    } else if (msg.body === '!setMsgTimer') {
        const chat = await client.getChatById('number@c.us');
        // OR
        const group = await client.getChatById('groupId@g.us');
        /**
         * Valid values for passing to the method are:
         * 0 for message expiration removal,
         * 1 for 24 hours message expiration,
         * 2 for 7 days message expiration,
         * 3 for 90 days message expiration
         */
        /** For 24 hours message expiration: */
        await chat.setMessageExpiration(1);
        /** For 90 days message expiration: */
        await group.setMessageExpiration(3);
    } else if (msg.body === '!reportToAdminMode') {
        const group = await client.getChatById('groupId@g.us');
        if (group.isGroup) {
            /** Turns the 'Report To Admin Mode' on: */
            await group.setReportToAdminMode(/* true */);
            /** Turns the 'Report To Admin Mode' off: */
            await group.setReportToAdminMode(false);
        }
    } else if (msg.body === '!membershipApprovalMode') {
        const group = await client.getChatById('groupId@g.us');
        if (group.isGroup) {
            /** Turns the 'Membership Approval Mode' on: */
            await group.setMembershipApprovalMode(/* true */);
            /**
             * Turns the 'Membership Approval Mode' off
             * Note: if the mode is turned off, all pending requests to join the group will be approved
             */
            await group.setMembershipApprovalMode(false);
        }
    } else if (msg.body === '!groupMemberAddMode') {
        const group = await client.getChatById('groupId@g.us');
        if (group.isGroup) {
            /**
             * Turns the 'Group Member Add Mode' on.
             * If turned on, only group admins can add others to that group
             */
            await group.setGroupMemberAddMode(/* true */);
            /**
             * Turns the 'Group Member Add Mode' off
             * If turned off, all participants can add others to this group
             */
            await group.setGroupMemberAddMode(false);
        }
    }else if (msg.body === '!getReportedMsgs') {
        let reportedMsgs;
        const group = await msg.getChat();
        if (group.isGroup) {
            reportedMsgs = await group.getReportedMessages();
        }
        // You can also call that method on `Client` object:
        reportedMsgs = await client.getReportedMessages('groupId@g.us');
        /**
         * The example of the resulting structure of {@link reportedMsgs}:
         * [
         *   {
         *     reporters: [
         *       {
         *         reporterId: {
         *           server: 'c.us',
         *           user: 'XXXXXXXXXX',
         *           _serialized: 'XXXXXXXXXX@c.us'
         *         },
         *         reportedAt: 1645XXXXXX
         *       },
         *       ...
         *     ],
         *     message: Message {...}
         *   },
         *   ...
         * ]
         */
        console.log(reportedMsgs);
    } else if (msg.body === '!hasKeptMsgs') {
        let hasKeptMsgs;
        const chat = await msg.getChat();
        hasKeptMsgs = await chat.hasKeptMessages();
        // You can also call that method on `Client` object:
        hasKeptMsgs = await client.hasKeptMessages('number@c.us'/* 'groupId@g.us' */);
        /** True if there are kept messages in a chat or a group, false otherwise */
        console.log(hasKeptMsgs);
    } else if (msg.body === '!getKeptMsgs') {
        let keptMsgs;
        const chat = await msg.getChat();
        keptMsgs = await chat.getKeptMessages();
        // You can also call that method on `Client` object:
        keptMsgs = await client.getKeptMessages('number@c.us'/* 'groupId@g.us' */);
        /** An array of `Message` objects */
        console.log(keptMsgs);
    } else if (msg.body === '!leave') {
        // Leave the group
        let chat = await msg.getChat();
        if (chat.isGroup) {
            chat.leave();
        } else {
            msg.reply('This command can only be used in a group!');
        }
    } else if (msg.body.startsWith('!join ')) {
        const inviteCode = msg.body.split(' ')[1];
        try {
            await client.acceptInvite(inviteCode);
            msg.reply('Joined the group!');
        } catch (e) {
            msg.reply('That invite code seems to be invalid.');
        }
    } else if (msg.body.startsWith('!addmembers')) {
        const group = await msg.getChat();
        const result = await group.addParticipants(['number1@c.us', 'number2@c.us', 'number3@c.us']);
        /**
         * The example of the {@link result} output:
         *
         * {
         *   'number1@c.us': {
         *     code: 200,
         *     message: 'The participant was added successfully',
         *     isInviteV4Sent: false
         *   },
         *   'number2@c.us': {
         *     code: 403,
         *     message: 'The participant can be added by sending private invitation only',
         *     isInviteV4Sent: true
         *   },
         *   'number3@c.us': {
         *     code: 404,
         *     message: 'The phone number is not registered on WhatsApp',
         *     isInviteV4Sent: false
         *   }
         * }
         *
         * For more usage examples:
         * @see https://github.com/pedroslopez/whatsapp-web.js/pull/2344#usage-example1
         */
        console.log(result);
    } else if (msg.body === '!creategroup') {
        const partitipantsToAdd = ['number1@c.us', 'number2@c.us', 'number3@c.us'];
        const result = await client.createGroup('Group Title', partitipantsToAdd);
        /**
         * The example of the {@link result} output:
         * {
         *   title: 'Group Title',
         *   gid: {
         *     server: 'g.us',
         *     user: '1111111111',
         *     _serialized: '1111111111@g.us'
         *   },
         *   participants: {
         *     'botNumber@c.us': {
         *       statusCode: 200,
         *       message: 'The participant was added successfully',
         *       isGroupCreator: true,
         *       isInviteV4Sent: false
         *     },
         *     'number1@c.us': {
         *       statusCode: 200,
         *       message: 'The participant was added successfully',
         *       isGroupCreator: false,
         *       isInviteV4Sent: false
         *     },
         *     'number2@c.us': {
         *       statusCode: 403,
         *       message: 'The participant can be added by sending private invitation only',
         *       isGroupCreator: false,
         *       isInviteV4Sent: true
         *     },
         *     'number3@c.us': {
         *       statusCode: 404,
         *       message: 'The phone number is not registered on WhatsApp',
         *       isGroupCreator: false,
         *       isInviteV4Sent: false
         *     }
         *   }
         * }
         *
         * For more usage examples:
         * @see https://github.com/pedroslopez/whatsapp-web.js/pull/2344#usage-example2
         */
        console.log(result);
    } else if (msg.body === '!groupinfo') {
        let chat = await msg.getChat();
        if (chat.isGroup) {
            msg.reply(`
                *Group Details*
                Name: ${chat.name}
                Description: ${chat.description}
                Created At: ${chat.createdAt.toString()}
                Created By: ${chat.owner.user}
                Participant count: ${chat.participants.length}
            `);
        } else {
            msg.reply('This command can only be used in a group!');
        }
    } else if (msg.body === '!chats') {
        const chats = await client.getChats();
        client.sendMessage(msg.from, `The bot has ${chats.length} chats open.`);
    } else if (msg.body === '!info') {
        let info = client.info;
        client.sendMessage(msg.from, `
            *Connection info*
            User name: ${info.pushname}
            My number: ${info.wid.user}
            Platform: ${info.platform}
        `);
    } else if (msg.body === '!mediainfo' && msg.hasMedia) {
        const attachmentData = await msg.downloadMedia();
        msg.reply(`
            *Media info*
            MimeType: ${attachmentData.mimetype}
            Filename: ${attachmentData.filename}
            Data (length): ${attachmentData.data.length}
        `);
    } else if (msg.body === '!quoteinfo' && msg.hasQuotedMsg) {
        const quotedMsg = await msg.getQuotedMessage();

        quotedMsg.reply(`
            ID: ${quotedMsg.id._serialized}
            Type: ${quotedMsg.type}
            Author: ${quotedMsg.author || quotedMsg.from}
            Timestamp: ${quotedMsg.timestamp}
            Has Media? ${quotedMsg.hasMedia}
        `);
    } else if (msg.body === '!resendmedia' && msg.hasQuotedMsg) {
        const quotedMsg = await msg.getQuotedMessage();
        if (quotedMsg.hasMedia) {
            const attachmentData = await quotedMsg.downloadMedia();
            client.sendMessage(msg.from, attachmentData, { caption: 'Here\'s your requested media.' });
        }
        if (quotedMsg.hasMedia && quotedMsg.type === 'audio') {
            const audio = await quotedMsg.downloadMedia();
            await client.sendMessage(msg.from, audio, { sendAudioAsVoice: true });
        }
    } else if (msg.body === '!isviewonce' && msg.hasQuotedMsg) {
        const quotedMsg = await msg.getQuotedMessage();
        if (quotedMsg.hasMedia) {
            const media = await quotedMsg.downloadMedia();
            await client.sendMessage(msg.from, media, { isViewOnce: true });
        }
    } else if (msg.body === '!location') {
        // only latitude and longitude
        await msg.reply(new Location(37.422, -122.084));
        // location with name only
        await msg.reply(new Location(37.422, -122.084, { name: 'Googleplex' }));
        // location with address only
        await msg.reply(new Location(37.422, -122.084, { address: '1600 Amphitheatre Pkwy, Mountain View, CA 94043, USA' }));
        // location with name, address and url
        await msg.reply(new Location(37.422, -122.084, { name: 'Googleplex', address: '1600 Amphitheatre Pkwy, Mountain View, CA 94043, USA', url: 'https://google.com' }));
    } else if (msg.location) {
        msg.reply(msg.location);
    } else if (msg.body.startsWith('!status ')) {
        const newStatus = msg.body.split(' ')[1];
        await client.setStatus(newStatus);
        msg.reply(`Status was updated to *${newStatus}*`);
    } else if (msg.body === '!mentionUsers') {
        const chat = await msg.getChat();
        const userNumber = 'XXXXXXXXXX';
        /**
         * To mention one user you can pass user's ID to 'mentions' property as is,
         * without wrapping it in Array, and a user's phone number to the message body:
         */
        await chat.sendMessage(`Hi @${userNumber}`, {
            mentions: userNumber + '@c.us'
        });
        // To mention a list of users:
        await chat.sendMessage(`Hi @${userNumber}, @${userNumber}`, {
            mentions: [userNumber + '@c.us', userNumber + '@c.us']
        });
    } else if (msg.body === '!mentionGroups') {
        const chat = await msg.getChat();
        const groupId = 'YYYYYYYYYY@g.us';
        /**
         * Sends clickable group mentions, the same as user mentions.
         * When the mentions are clicked, it opens a chat with the mentioned group.
         * The 'groupMentions.subject' can be custom
         * 
         * @note The user that does not participate in the mentioned group,
         * will not be able to click on that mentioned group, the same if the group does not exist
         *
         * To mention one group:
         */
        await chat.sendMessage(`Check the last message here: @${groupId}`, {
            groupMentions: { subject: 'GroupSubject', id: groupId }
        });
        // To mention a list of groups:
        await chat.sendMessage(`Check the last message in these groups: @${groupId}, @${groupId}`, {
            groupMentions: [
                { subject: 'FirstGroup', id: groupId },
                { subject: 'SecondGroup', id: groupId }
            ]
        });
    } else if (msg.body === '!getGroupMentions') {
        // To get group mentions from a message:
        const groupId = 'ZZZZZZZZZZ@g.us';
        const msg = await client.sendMessage('chatId', `Check the last message here: @${groupId}`, {
            groupMentions: { subject: 'GroupSubject', id: groupId }
        });
        /** {@link groupMentions} is an array of `GroupChat` */
        const groupMentions = await msg.getGroupMentions();
        console.log(groupMentions);
    } else if (msg.body === '!delete') {
        if (msg.hasQuotedMsg) {
            const quotedMsg = await msg.getQuotedMessage();
            if (quotedMsg.fromMe) {
                quotedMsg.delete(true);
            } else {
                msg.reply('I can only delete my own messages');
            }
        }
    } else if (msg.body === '!pin') {
        const chat = await msg.getChat();
        await chat.pin();
    } else if (msg.body === '!archive') {
        const chat = await msg.getChat();
        await chat.archive();
    } else if (msg.body === '!mute') {
        const chat = await msg.getChat();
        // mute the chat for 20 seconds
        const unmuteDate = new Date();
        unmuteDate.setSeconds(unmuteDate.getSeconds() + 20);
        await chat.mute(unmuteDate);
    } else if (msg.body === '!typing') {
        const chat = await msg.getChat();
        // simulates typing in the chat
        chat.sendStateTyping();
    } else if (msg.body === '!recording') {
        const chat = await msg.getChat();
        // simulates recording audio in the chat
        chat.sendStateRecording();
    } else if (msg.body === '!clearstate') {
        const chat = await msg.getChat();
        // stops typing or recording in the chat
        chat.clearState();
    } else if (msg.body === '!jumpto') {
        if (msg.hasQuotedMsg) {
            const quotedMsg = await msg.getQuotedMessage();
            client.interface.openChatWindowAt(quotedMsg.id._serialized);
        }
    } else if (msg.body === '!buttons') {
        let button = new Buttons('Button body', [{ body: 'bt1' }, { body: 'bt2' }, { body: 'bt3' }], 'title', 'footer');
        client.sendMessage(msg.from, button);
    } else if (msg.body === '!list') {
        let sections = [
            { title: 'sectionTitle', rows: [{ title: 'ListItem1', description: 'desc' }, { title: 'ListItem2' }] }
        ];
        let list = new List('List body', 'btnText', sections, 'Title', 'footer');
        client.sendMessage(msg.from, list);
    } else if (msg.body === '!reaction') {
        msg.react('👍');
    } else if (msg.body === '!sendpoll') {
        /** By default the poll is created as a single choice poll: */
        await msg.reply(new Poll('Winter or Summer?', ['Winter', 'Summer']));
        /** If you want to provide a multiple choice poll, add allowMultipleAnswers as true: */
        await msg.reply(new Poll('Cats or Dogs?', ['Cats', 'Dogs'], { allowMultipleAnswers: true }));
        /**
         * You can provide a custom message secret, it can be used as a poll ID:
         * @note It has to be a unique vector with a length of 32
         */
        await msg.reply(
            new Poll('Cats or Dogs?', ['Cats', 'Dogs'], {
                messageSecret: [
                    1, 2, 3, 0, 0, 0, 0, 0, 0, 0, 0, 0, 0, 0, 0, 0, 0, 0, 0, 0, 0, 0, 0, 0, 0, 0, 0, 0, 0, 0, 0, 0
                ]
            })
        );
    } else if (msg.body === '!edit') {
        if (msg.hasQuotedMsg) {
            const quotedMsg = await msg.getQuotedMessage();
            if (quotedMsg.fromMe) {
                quotedMsg.edit(msg.body.replace('!edit', ''));
            } else {
                msg.reply('I can only edit my own messages');
            }
        }
    } else if (msg.body === '!updatelabels') {
        const chat = await msg.getChat();
        await chat.changeLabels([0, 1]);
    } else if (msg.body === '!addlabels') {
        const chat = await msg.getChat();
        let labels = (await chat.getLabels()).map((l) => l.id);
        labels.push('0');
        labels.push('1');
        await chat.changeLabels(labels);
    } else if (msg.body === '!removelabels') {
        const chat = await msg.getChat();
        await chat.changeLabels([]);
    } else if (msg.body === '!approverequest') {
        /**
         * Presented an example for membership request approvals, the same examples are for the request rejections.
         * To approve the membership request from a specific user:
         */
        await client.approveGroupMembershipRequests(msg.from, { requesterIds: 'number@c.us' });
        /** The same for execution on group object (no need to provide the group ID): */
        const group = await msg.getChat();
        await group.approveGroupMembershipRequests({ requesterIds: 'number@c.us' });
        /** To approve several membership requests: */
        const approval = await client.approveGroupMembershipRequests(msg.from, {
            requesterIds: ['number1@c.us', 'number2@c.us']
        });
        /**
         * The example of the {@link approval} output:
         * [
         *   {
         *     requesterId: 'number1@c.us',
         *     message: 'Rejected successfully'
         *   },
         *   {
         *     requesterId: 'number2@c.us',
         *     error: 404,
         *     message: 'ParticipantRequestNotFoundError'
         *   }
         * ]
         *
         */
        console.log(approval);
        /** To approve all the existing membership requests (simply don't provide any user IDs): */
        await client.approveGroupMembershipRequests(msg.from);
        /** To change the sleep value to 300 ms: */
        await client.approveGroupMembershipRequests(msg.from, {
            requesterIds: ['number1@c.us', 'number2@c.us'],
            sleep: 300
        });
        /** To change the sleep value to random value between 100 and 300 ms: */
        await client.approveGroupMembershipRequests(msg.from, {
            requesterIds: ['number1@c.us', 'number2@c.us'],
            sleep: [100, 300]
        });
        /** To explicitly disable the sleep: */
        await client.approveGroupMembershipRequests(msg.from, {
            requesterIds: ['number1@c.us', 'number2@c.us'],
            sleep: null
        });
    } else {
<<<<<<< HEAD
        /** If you want to send that message to group admins review: */
        console.log(await msg.sendForAdminReview());

        /** If you want to keep that message: */
        const ifKept = await msg.keepMessage();
        /** True if the operation completed successfully, false otherwise */
        console.log(ifKept);
        /** In order to unkeep that message: */
        await msg.unkeepMessage();
=======
        /**
         * Pins a message in a chat, a method takes a number in seconds for the message to be pinned.
         * WhatsApp default values for duration to pass to the method are:
         * 1. 86400 for 24 hours
         * 2. 604800 for 7 days
         * 3. 2592000 for 30 days
         * You can pass your own value:
         */
        const result = await msg.pin(60); // Will pin a message for 1 minute
        console.log(result); // True if the operation completed successfully, false otherwise
>>>>>>> e0d955f1
    }
});

client.on('message_create', async (msg) => {
    // Fired on all message creations, including your own
    if (msg.fromMe) {
        // do stuff here
    }

    // Unpins a message
    if (msg.fromMe && msg.body.startsWith('!unpin')) {
        const pinnedMsg = await msg.getQuotedMessage();
        if (pinnedMsg) {
            // Will unpin a message
            const result = await pinnedMsg.unpin();
            console.log(result); // True if the operation completed successfully, false otherwise
        }
    }
});

client.on('message_ciphertext', (msg) => {
    // Receiving new incoming messages that have been encrypted
    // msg.type === 'ciphertext'
    msg.body = 'Waiting for this message. Check your phone.';
    
    // do stuff here
});

client.on('message_revoke_everyone', async (after, before) => {
    // Fired whenever a message is deleted by anyone (including you)
    console.log(after); // message after it was deleted.
    if (before) {
        console.log(before); // message before it was deleted.
    }
});

client.on('message_revoke_me', async (msg) => {
    // Fired whenever a message is only deleted in your own view.
    console.log(msg.body); // message before it was deleted.
});

client.on('message_ack', (msg, ack) => {
    /*
        == ACK VALUES ==
        ACK_ERROR: -1
        ACK_PENDING: 0
        ACK_SERVER: 1
        ACK_DEVICE: 2
        ACK_READ: 3
        ACK_PLAYED: 4
    */

    if (ack == 3) {
        // The message was read
    }
});

client.on('group_join', (notification) => {
    // User has joined or been added to the group.
    console.log('join', notification);
    notification.reply('User joined.');
});

client.on('group_leave', (notification) => {
    // User has left or been kicked from the group.
    console.log('leave', notification);
    notification.reply('User left.');
});

client.on('group_update', (notification) => {
    // Group picture, subject or description has been updated.
    console.log('update', notification);
});

client.on('change_state', state => {
    console.log('CHANGE STATE', state);
});

// Change to false if you don't want to reject incoming calls
let rejectCalls = true;

client.on('call', async (call) => {
    console.log('Call received, rejecting. GOTO Line 261 to disable', call);
    if (rejectCalls) await call.reject();
    await client.sendMessage(call.from, `[${call.fromMe ? 'Outgoing' : 'Incoming'}] Phone call from ${call.from}, type ${call.isGroup ? 'group' : ''} ${call.isVideo ? 'video' : 'audio'} call. ${rejectCalls ? 'This call was automatically rejected by the script.' : ''}`);
});

client.on('disconnected', (reason) => {
    console.log('Client was logged out', reason);
});

client.on('contact_changed', async (message, oldId, newId, isContact) => {
    /** The time the event occurred. */
    const eventTime = (new Date(message.timestamp * 1000)).toLocaleString();

    console.log(
        `The contact ${oldId.slice(0, -5)}` +
        `${!isContact ? ' that participates in group ' +
            `${(await client.getChatById(message.to ?? message.from)).name} ` : ' '}` +
        `changed their phone number\nat ${eventTime}.\n` +
        `Their new phone number is ${newId.slice(0, -5)}.\n`);

    /**
     * Information about the @param {message}:
     * 
     * 1. If a notification was emitted due to a group participant changing their phone number:
     * @param {message.author} is a participant's id before the change.
     * @param {message.recipients[0]} is a participant's id after the change (a new one).
     * 
     * 1.1 If the contact who changed their number WAS in the current user's contact list at the time of the change:
     * @param {message.to} is a group chat id the event was emitted in.
     * @param {message.from} is a current user's id that got an notification message in the group.
     * Also the @param {message.fromMe} is TRUE.
     * 
     * 1.2 Otherwise:
     * @param {message.from} is a group chat id the event was emitted in.
     * @param {message.to} is @type {undefined}.
     * Also @param {message.fromMe} is FALSE.
     * 
     * 2. If a notification was emitted due to a contact changing their phone number:
     * @param {message.templateParams} is an array of two user's ids:
     * the old (before the change) and a new one, stored in alphabetical order.
     * @param {message.from} is a current user's id that has a chat with a user,
     * whos phone number was changed.
     * @param {message.to} is a user's id (after the change), the current user has a chat with.
     */
});

client.on('group_admin_changed', (notification) => {
    if (notification.type === 'promote') {
        // Emitted when a group member is promoted to an admin
        console.log(`The user ${notification.recipientIds[0]} was promoted by ${notification.author || 'the server'}`);
    } else if (notification.type === 'demote')
        // Emitted when a group member is demoted to a regular user
        console.log(`The user ${notification.recipientIds[0]} was demoted by ${notification.author || 'the server'}`);
});

client.on('group_membership_request', async (notification) => {
    /**
     * The example of the {@link notification} output:
     * {
     *     id: {
     *         fromMe: false,
     *         remote: 'groupId@g.us',
     *         id: '123123123132132132',
     *         participant: 'number@c.us',
     *         _serialized: 'false_groupId@g.us_123123123132132132_number@c.us'
     *     },
     *     body: '',
     *     type: 'created_membership_requests',
     *     timestamp: 1694456538,
     *     chatId: 'groupId@g.us',
     *     author: 'number@c.us',
     *     recipientIds: []
     * }
     *
     */
    console.log(notification);
    /** You can approve or reject the newly appeared membership request: */
    await client.approveGroupMembershipRequestss(notification.chatId, notification.author);
    await client.rejectGroupMembershipRequests(notification.chatId, notification.author);
});

client.on('message_kept_unkept', (msg, status) => {
    /** The message that was affected */
    console.log(msg);
    /** The message status: whether was kept or unkept */
    console.log(status);
});<|MERGE_RESOLUTION|>--- conflicted
+++ resolved
@@ -512,17 +512,6 @@
             sleep: null
         });
     } else {
-<<<<<<< HEAD
-        /** If you want to send that message to group admins review: */
-        console.log(await msg.sendForAdminReview());
-
-        /** If you want to keep that message: */
-        const ifKept = await msg.keepMessage();
-        /** True if the operation completed successfully, false otherwise */
-        console.log(ifKept);
-        /** In order to unkeep that message: */
-        await msg.unkeepMessage();
-=======
         /**
          * Pins a message in a chat, a method takes a number in seconds for the message to be pinned.
          * WhatsApp default values for duration to pass to the method are:
@@ -533,7 +522,6 @@
          */
         const result = await msg.pin(60); // Will pin a message for 1 minute
         console.log(result); // True if the operation completed successfully, false otherwise
->>>>>>> e0d955f1
     }
 });
 
